//==================================================================================
// BSD 2-Clause License
//
// Copyright (c) 2014-2022, NJIT, Duality Technologies Inc. and other contributors
//
// All rights reserved.
//
// Author TPOC: contact@openfhe.org
//
// Redistribution and use in source and binary forms, with or without
// modification, are permitted provided that the following conditions are met:
//
// 1. Redistributions of source code must retain the above copyright notice, this
//    list of conditions and the following disclaimer.
//
// 2. Redistributions in binary form must reproduce the above copyright notice,
//    this list of conditions and the following disclaimer in the documentation
//    and/or other materials provided with the distribution.
//
// THIS SOFTWARE IS PROVIDED BY THE COPYRIGHT HOLDERS AND CONTRIBUTORS "AS IS"
// AND ANY EXPRESS OR IMPLIED WARRANTIES, INCLUDING, BUT NOT LIMITED TO, THE
// IMPLIED WARRANTIES OF MERCHANTABILITY AND FITNESS FOR A PARTICULAR PURPOSE ARE
// DISCLAIMED. IN NO EVENT SHALL THE COPYRIGHT HOLDER OR CONTRIBUTORS BE LIABLE
// FOR ANY DIRECT, INDIRECT, INCIDENTAL, SPECIAL, EXEMPLARY, OR CONSEQUENTIAL
// DAMAGES (INCLUDING, BUT NOT LIMITED TO, PROCUREMENT OF SUBSTITUTE GOODS OR
// SERVICES; LOSS OF USE, DATA, OR PROFITS; OR BUSINESS INTERRUPTION) HOWEVER
// CAUSED AND ON ANY THEORY OF LIABILITY, WHETHER IN CONTRACT, STRICT LIABILITY,
// OR TORT (INCLUDING NEGLIGENCE OR OTHERWISE) ARISING IN ANY WAY OUT OF THE USE
// OF THIS SOFTWARE, EVEN IF ADVISED OF THE POSSIBILITY OF SUCH DAMAGE.
//==================================================================================

/*
  Control for encryption operations
 */

#include "cryptocontext.h"

#include "key/privatekey.h"
#include "key/publickey.h"
#include "math/chebyshev.h"
#include "schemerns/rns-scheme.h"
#include "scheme/ckksrns/ckksrns-cryptoparameters.h"

namespace lbcrypto {

template <typename Element>
std::map<std::string, std::vector<EvalKey<Element>>>& CryptoContextImpl<Element>::evalMultKeyMap() {
    return s_evalMultKeyMap;
}
template <typename Element>
std::map<std::string, std::shared_ptr<std::map<usint, EvalKey<Element>>>>& CryptoContextImpl<Element>::evalSumKeyMap() {
    return s_evalSumKeyMap;
}
template <typename Element>
std::map<std::string, std::shared_ptr<std::map<usint, EvalKey<Element>>>>&
CryptoContextImpl<Element>::evalAutomorphismKeyMap() {
    return s_evalAutomorphismKeyMap;
}

template <typename Element>
void CryptoContextImpl<Element>::SetKSTechniqueInScheme() {
    // check if the scheme is an RNS scheme
    auto schemeRNSPtr = dynamic_cast<SchemeRNS*>(&(*scheme));
    if (schemeRNSPtr != nullptr) {
        // check if the parameter object is RNS-based
        auto elPtr = dynamic_cast<const CryptoParametersRNS*>(&(*params));
        if (elPtr != nullptr) {
            schemeRNSPtr->SetKeySwitchingTechnique(elPtr->GetKeySwitchTechnique());
            return;
        }
        OPENFHE_THROW(type_error, "Cannot set KeySwitchingTechnique as the parameter object is not RNS-based");
    }
}

/////////////////////////////////////////
// SHE MULTIPLICATION
/////////////////////////////////////////

template <typename Element>
void CryptoContextImpl<Element>::InsertEvalMultKey(const std::vector<EvalKey<Element>>& vectorToInsert) {
    GetAllEvalMultKeys()[vectorToInsert[0]->GetKeyTag()] = vectorToInsert;
}

/////////////////////////////////////////
// ADVANCED SHE
/////////////////////////////////////////

template <typename Element>
void CryptoContextImpl<Element>::EvalSumKeyGen(const PrivateKey<Element> privateKey,
                                               const PublicKey<Element> publicKey) {
    if (privateKey == nullptr || Mismatched(privateKey->GetCryptoContext())) {
        OPENFHE_THROW(config_error,
                      "Private key passed to EvalSumKeyGen were not generated "
                      "with this crypto context");
    }

    if (publicKey != nullptr && privateKey->GetKeyTag() != publicKey->GetKeyTag()) {
        OPENFHE_THROW(config_error, "Public key passed to EvalSumKeyGen does not match private key");
    }

    auto evalKeys = GetScheme()->EvalSumKeyGen(privateKey, publicKey);

    GetAllEvalSumKeys()[privateKey->GetKeyTag()] = evalKeys;
}

template <typename Element>
std::shared_ptr<std::map<usint, EvalKey<Element>>> CryptoContextImpl<Element>::EvalSumRowsKeyGen(
    const PrivateKey<Element> privateKey, const PublicKey<Element> publicKey, usint rowSize, usint subringDim) {
    if (privateKey == nullptr || Mismatched(privateKey->GetCryptoContext())) {
        OPENFHE_THROW(config_error,
                      "Private key passed to EvalSumKeyGen were not generated "
                      "with this crypto context");
    }

    if (publicKey != nullptr && privateKey->GetKeyTag() != publicKey->GetKeyTag()) {
        OPENFHE_THROW(config_error, "Public key passed to EvalSumKeyGen does not match private key");
    }

    auto evalKeys = GetScheme()->EvalSumRowsKeyGen(privateKey, publicKey, rowSize, subringDim);

    return evalKeys;
}

template <typename Element>
std::shared_ptr<std::map<usint, EvalKey<Element>>> CryptoContextImpl<Element>::EvalSumColsKeyGen(
    const PrivateKey<Element> privateKey, const PublicKey<Element> publicKey) {
    if (privateKey == nullptr || Mismatched(privateKey->GetCryptoContext())) {
        OPENFHE_THROW(config_error,
                      "Private key passed to EvalSumKeyGen were not generated "
                      "with this crypto context");
    }

    if (publicKey != nullptr && privateKey->GetKeyTag() != publicKey->GetKeyTag()) {
        OPENFHE_THROW(config_error, "Public key passed to EvalSumKeyGen does not match private key");
    }

    auto evalKeys = GetScheme()->EvalSumColsKeyGen(privateKey, publicKey);

    return evalKeys;
}

template <typename Element>
const std::map<usint, EvalKey<Element>>& CryptoContextImpl<Element>::GetEvalSumKeyMap(const std::string& keyID) {
    auto ekv = GetAllEvalSumKeys().find(keyID);
    if (ekv == GetAllEvalSumKeys().end())
        OPENFHE_THROW(not_available_error,
                      "You need to use EvalSumKeyGen so that you have EvalSumKeys "
                      "available for this ID");
    return *ekv->second;
}

template <typename Element>
std::map<std::string, std::shared_ptr<std::map<usint, EvalKey<Element>>>>&
CryptoContextImpl<Element>::GetAllEvalSumKeys() {
    return evalSumKeyMap();
}

template <typename Element>
void CryptoContextImpl<Element>::ClearEvalSumKeys() {
    GetAllEvalSumKeys().clear();
}

/**
 * ClearEvalMultKeys - flush EvalMultKey cache for a given id
 * @param id
 */
template <typename Element>
void CryptoContextImpl<Element>::ClearEvalSumKeys(const std::string& id) {
    auto kd = GetAllEvalSumKeys().find(id);
    if (kd != GetAllEvalSumKeys().end())
        GetAllEvalSumKeys().erase(kd);
}

/**
 * ClearEvalMultKeys - flush EvalMultKey cache for a given context
 * @param cc
 */
template <typename Element>
void CryptoContextImpl<Element>::ClearEvalSumKeys(const CryptoContext<Element> cc) {
    for (auto it = GetAllEvalSumKeys().begin(); it != GetAllEvalSumKeys().end();) {
        if (it->second->begin()->second->GetCryptoContext() == cc) {
            it = GetAllEvalSumKeys().erase(it);
        }
        else {
            ++it;
        }
    }
}

template <typename Element>
void CryptoContextImpl<Element>::InsertEvalSumKey(
    const std::shared_ptr<std::map<usint, EvalKey<Element>>> mapToInsert) {
    // find the tag
    if (!mapToInsert->empty()) {
        auto onekey                                      = mapToInsert->begin();
        GetAllEvalSumKeys()[onekey->second->GetKeyTag()] = mapToInsert;
    }
}

/////////////////////////////////////////
// SHE AUTOMORPHISM
/////////////////////////////////////////

template <typename Element>
void CryptoContextImpl<Element>::EvalAtIndexKeyGen(const PrivateKey<Element> privateKey,
                                                   const std::vector<int32_t>& indexList,
                                                   const PublicKey<Element> publicKey) {
    if (privateKey == nullptr || Mismatched(privateKey->GetCryptoContext())) {
        OPENFHE_THROW(config_error,
                      "Private key passed to EvalAtIndexKeyGen were not generated "
                      "with this crypto context");
    }

    if (publicKey != nullptr && privateKey->GetKeyTag() != publicKey->GetKeyTag()) {
        OPENFHE_THROW(config_error, "Public key passed to EvalAtIndexKeyGen does not match private key");
    }

    auto evalKeys = GetScheme()->EvalAtIndexKeyGen(publicKey, privateKey, indexList);

    auto ekv = GetAllEvalAutomorphismKeys().find(privateKey->GetKeyTag());
    if (ekv == GetAllEvalAutomorphismKeys().end()) {
        GetAllEvalAutomorphismKeys()[privateKey->GetKeyTag()] = evalKeys;
    }
    else {
        auto& currRotMap = GetEvalAutomorphismKeyMap(privateKey->GetKeyTag());
        auto iterRowKeys = evalKeys->begin();
        while (iterRowKeys != evalKeys->end()) {
            auto idx = iterRowKeys->first;
            // Search current rotation key map and add key
            // only if it doesn't exist
            if (currRotMap.find(idx) == currRotMap.end()) {
                currRotMap.insert(*iterRowKeys);
            }
            iterRowKeys++;
        }
    }

    //  evalAutomorphismKeyMap()[privateKey->GetKeyTag()] = evalKeys;
}

template <typename Element>
std::map<usint, EvalKey<Element>>& CryptoContextImpl<Element>::GetEvalAutomorphismKeyMap(const std::string& keyID) {
    auto ekv = evalAutomorphismKeyMap().find(keyID);
    if (ekv == evalAutomorphismKeyMap().end())
        OPENFHE_THROW(not_available_error,
                      "You need to use EvalAutomorphismKeyGen so that you have "
                      "EvalAutomorphismKeys available for this ID");
    return *ekv->second;
}

template <typename Element>
void CryptoContextImpl<Element>::ClearEvalAutomorphismKeys() {
    evalAutomorphismKeyMap().clear();
}

/**
 * ClearEvalAutomorphismKeys - flush EvalAutomorphismKey cache for a given id
 * @param id
 */
template <typename Element>
void CryptoContextImpl<Element>::ClearEvalAutomorphismKeys(const std::string& id) {
    auto kd = evalAutomorphismKeyMap().find(id);
    if (kd != evalAutomorphismKeyMap().end())
        evalAutomorphismKeyMap().erase(kd);
}

/**
 * ClearEvalAutomorphismKeys - flush EvalAutomorphismKey cache for a given
 * context
 * @param cc
 */
template <typename Element>
void CryptoContextImpl<Element>::ClearEvalAutomorphismKeys(const CryptoContext<Element> cc) {
    for (auto it = evalAutomorphismKeyMap().begin(); it != evalAutomorphismKeyMap().end();) {
        if (it->second->begin()->second->GetCryptoContext() == cc) {
            it = evalAutomorphismKeyMap().erase(it);
        }
        else {
            ++it;
        }
    }
}

template <typename Element>
void CryptoContextImpl<Element>::InsertEvalAutomorphismKey(
    const std::shared_ptr<std::map<usint, EvalKey<Element>>> mapToInsert) {
    // find the tag
    auto onekey                                           = mapToInsert->begin();
    evalAutomorphismKeyMap()[onekey->second->GetKeyTag()] = mapToInsert;
}

template <typename Element>
Ciphertext<Element> CryptoContextImpl<Element>::EvalSum(ConstCiphertext<Element> ciphertext, usint batchSize) const {
    if (ciphertext == nullptr || Mismatched(ciphertext->GetCryptoContext()))
        OPENFHE_THROW(config_error,
                      "Information passed to EvalSum was not generated with this "
                      "crypto context");

    auto evalSumKeys = CryptoContextImpl<Element>::GetEvalSumKeyMap(ciphertext->GetKeyTag());
    auto rv          = GetScheme()->EvalSum(ciphertext, batchSize, evalSumKeys);
    return rv;
}

template <typename Element>
Ciphertext<Element> CryptoContextImpl<Element>::EvalSumRows(ConstCiphertext<Element> ciphertext, usint rowSize,
                                                            const std::map<usint, EvalKey<Element>>& evalSumKeys,
                                                            usint subringDim) const {
    if (ciphertext == nullptr || Mismatched(ciphertext->GetCryptoContext()))
        OPENFHE_THROW(config_error,
                      "Information passed to EvalSum was not generated with this "
                      "crypto context");

    auto rv = GetScheme()->EvalSumRows(ciphertext, rowSize, evalSumKeys, subringDim);
    return rv;
}

template <typename Element>
Ciphertext<Element> CryptoContextImpl<Element>::EvalSumCols(
    ConstCiphertext<Element> ciphertext, usint rowSize,
    const std::map<usint, EvalKey<Element>>& evalSumKeysRight) const {
    if (ciphertext == nullptr || Mismatched(ciphertext->GetCryptoContext()))
        OPENFHE_THROW(config_error,
                      "Information passed to EvalSum was not generated with this "
                      "crypto context");

    auto evalSumKeys = CryptoContextImpl<Element>::GetEvalSumKeyMap(ciphertext->GetKeyTag());

    auto rv = GetScheme()->EvalSumCols(ciphertext, rowSize, evalSumKeys, evalSumKeysRight);
    return rv;
}

template <typename Element>
Ciphertext<Element> CryptoContextImpl<Element>::EvalAtIndex(ConstCiphertext<Element> ciphertext, int32_t index) const {
    if (ciphertext == nullptr || Mismatched(ciphertext->GetCryptoContext()))
        OPENFHE_THROW(config_error,
                      "Information passed to EvalAtIndex was not generated with "
                      "this crypto context");

    // If the index is zero, no rotation is needed, copy the ciphertext and return
    // This is done after the keyMap so that it is protected if there's not a
    // valid key.
    if (0 == index) {
        auto rv = ciphertext->Clone();
        return rv;
    }

    auto evalAutomorphismKeys = CryptoContextImpl<Element>::GetEvalAutomorphismKeyMap(ciphertext->GetKeyTag());

    auto rv = GetScheme()->EvalAtIndex(ciphertext, index, evalAutomorphismKeys);
    return rv;
}

template <typename Element>
Ciphertext<Element> CryptoContextImpl<Element>::EvalMerge(
    const std::vector<Ciphertext<Element>>& ciphertextVector) const {
    if (ciphertextVector[0] == nullptr || Mismatched(ciphertextVector[0]->GetCryptoContext()))
        OPENFHE_THROW(config_error,
                      "Information passed to EvalMerge was not generated with "
                      "this crypto context");

    auto evalAutomorphismKeys = CryptoContextImpl<Element>::GetEvalAutomorphismKeyMap(ciphertextVector[0]->GetKeyTag());

    auto rv = GetScheme()->EvalMerge(ciphertextVector, evalAutomorphismKeys);

    return rv;
}

template <typename Element>
Ciphertext<Element> CryptoContextImpl<Element>::EvalInnerProduct(ConstCiphertext<Element> ct1,
                                                                 ConstCiphertext<Element> ct2, usint batchSize) const {
    if (ct1 == nullptr || ct2 == nullptr || ct1->GetKeyTag() != ct2->GetKeyTag() || Mismatched(ct1->GetCryptoContext()))
        OPENFHE_THROW(config_error,
                      "Information passed to EvalInnerProduct was not generated "
                      "with this crypto context");

    auto evalSumKeys = CryptoContextImpl<Element>::GetEvalSumKeyMap(ct1->GetKeyTag());
    auto ek          = GetEvalMultKeyVector(ct1->GetKeyTag());

    auto rv = GetScheme()->EvalInnerProduct(ct1, ct2, batchSize, evalSumKeys, ek[0]);
    return rv;
}

template <typename Element>
Ciphertext<Element> CryptoContextImpl<Element>::EvalInnerProduct(ConstCiphertext<Element> ct1, ConstPlaintext ct2,
                                                                 usint batchSize) const {
    if (ct1 == nullptr || ct2 == nullptr || Mismatched(ct1->GetCryptoContext()))
        OPENFHE_THROW(config_error,
                      "Information passed to EvalInnerProduct was not generated "
                      "with this crypto context");

    auto evalSumKeys = CryptoContextImpl<Element>::GetEvalSumKeyMap(ct1->GetKeyTag());

    auto rv = GetScheme()->EvalInnerProduct(ct1, ct2, batchSize, evalSumKeys);
    return rv;
}

template <typename Element>
Plaintext CryptoContextImpl<Element>::GetPlaintextForDecrypt(PlaintextEncodings pte, std::shared_ptr<ParmType> evp,
                                                             EncodingParams ep) {
    auto vp = std::make_shared<typename NativePoly::Params>(evp->GetCyclotomicOrder(), ep->GetPlaintextModulus(), 1);

    if (pte == CKKS_PACKED_ENCODING)
        return PlaintextFactory::MakePlaintext(pte, evp, ep);

    return PlaintextFactory::MakePlaintext(pte, vp, ep);
}

template <typename Element>
DecryptResult CryptoContextImpl<Element>::Decrypt(ConstCiphertext<Element> ciphertext,
                                                  const PrivateKey<Element> privateKey, Plaintext* plaintext) {
    if (ciphertext == nullptr)
        OPENFHE_THROW(config_error, "ciphertext passed to Decrypt is empty");
    if (plaintext == nullptr)
        OPENFHE_THROW(config_error, "plaintext passed to Decrypt is empty");
    if (privateKey == nullptr || Mismatched(privateKey->GetCryptoContext()))
        OPENFHE_THROW(config_error,
                      "Information passed to Decrypt was not generated with "
                      "this crypto context");

    // determine which type of plaintext that you need to decrypt into
    // Plaintext decrypted =
    // GetPlaintextForDecrypt(ciphertext->GetEncodingType(),
    // this->GetElementParams(), this->GetEncodingParams());
    Plaintext decrypted = GetPlaintextForDecrypt(ciphertext->GetEncodingType(),
                                                 ciphertext->GetElements()[0].GetParams(), this->GetEncodingParams());

    DecryptResult result;

    if ((ciphertext->GetEncodingType() == CKKS_PACKED_ENCODING) && (typeid(Element) != typeid(NativePoly))) {
        result = GetScheme()->Decrypt(ciphertext, privateKey, &decrypted->GetElement<Poly>());
    }
    else {
        result = GetScheme()->Decrypt(ciphertext, privateKey, &decrypted->GetElement<NativePoly>());
    }

    if (result.isValid == false)  // TODO (dsuponit): why don't we throw an exception here?
        return result;

    decrypted->SetScalingFactorInt(result.scalingFactorInt);

    if (ciphertext->GetEncodingType() == CKKS_PACKED_ENCODING) {
        auto decryptedCKKS = std::dynamic_pointer_cast<CKKSPackedEncoding>(decrypted);
        decryptedCKKS->SetNoiseScaleDeg(ciphertext->GetNoiseScaleDeg());
        decryptedCKKS->SetLevel(ciphertext->GetLevel());
        decryptedCKKS->SetScalingFactor(ciphertext->GetScalingFactor());
        decryptedCKKS->SetSlots(ciphertext->GetSlots());

        const auto cryptoParamsCKKS = std::dynamic_pointer_cast<CryptoParametersRNS>(this->GetCryptoParameters());

        decryptedCKKS->Decode(ciphertext->GetNoiseScaleDeg(), ciphertext->GetScalingFactor(),
                              cryptoParamsCKKS->GetScalingTechnique(), cryptoParamsCKKS->GetExecutionMode());
<<<<<<< HEAD
    }
    else {
        decrypted->Decode();
    }

    *plaintext = std::move(decrypted);
    return result;
}

template <typename Element>
DecryptResult CryptoContextImpl<Element>::MultipartyDecryptFusion(
    const std::vector<Ciphertext<Element>>& partialCiphertextVec, Plaintext* plaintext) const {
    DecryptResult result;

    // Make sure we're processing ciphertexts.
    size_t last_ciphertext = partialCiphertextVec.size();
    if (last_ciphertext < 1)
        return result;

    for (size_t i = 0; i < last_ciphertext; i++) {
        if (partialCiphertextVec[i] == nullptr || Mismatched(partialCiphertextVec[i]->GetCryptoContext()))
            OPENFHE_THROW(config_error,
                          "A ciphertext passed to MultipartyDecryptFusion was not "
                          "generated with this crypto context");
        if (partialCiphertextVec[i]->GetEncodingType() != partialCiphertextVec[0]->GetEncodingType())
            OPENFHE_THROW(type_error,
                          "Ciphertexts passed to MultipartyDecryptFusion have "
                          "mismatched encoding types");
    }

    // determine which type of plaintext that you need to decrypt into
    Plaintext decrypted =
        GetPlaintextForDecrypt(partialCiphertextVec[0]->GetEncodingType(),
                               partialCiphertextVec[0]->GetElements()[0].GetParams(), this->GetEncodingParams());

    if ((partialCiphertextVec[0]->GetEncodingType() == CKKS_PACKED_ENCODING) && (typeid(Element) != typeid(NativePoly)))
        result = GetScheme()->MultipartyDecryptFusion(partialCiphertextVec, &decrypted->GetElement<Poly>());
    else
        result = GetScheme()->MultipartyDecryptFusion(partialCiphertextVec, &decrypted->GetElement<NativePoly>());

    if (result.isValid == false)
        return result;

    if (partialCiphertextVec[0]->GetEncodingType() == CKKS_PACKED_ENCODING) {
        auto decryptedCKKS = std::dynamic_pointer_cast<CKKSPackedEncoding>(decrypted);
        decryptedCKKS->SetSlots(partialCiphertextVec[0]->GetSlots());
        const auto cryptoParamsCKKS = std::dynamic_pointer_cast<CryptoParametersRNS>(this->GetCryptoParameters());
        decryptedCKKS->Decode(partialCiphertextVec[0]->GetNoiseScaleDeg(), partialCiphertextVec[0]->GetScalingFactor(),
                              cryptoParamsCKKS->GetScalingTechnique(), cryptoParamsCKKS->GetExecutionMode());
=======
>>>>>>> a485df1a
    }
    else {
        decrypted->Decode();
    }

    *plaintext = std::move(decrypted);
    return result;
}

//------------------------------------------------------------------------------
// Advanced SHE CHEBYSHEV SERIES EXAMPLES
//------------------------------------------------------------------------------

template <typename Element>
Ciphertext<Element> CryptoContextImpl<Element>::EvalChebyshevFunction(std::function<double(double)> func,
                                                                      ConstCiphertext<Element> ciphertext, double a,
                                                                      double b, uint32_t degree) const {
    std::vector<double> coefficients = EvalChebyshevCoefficients(func, a, b, degree);
    return EvalChebyshevSeries(ciphertext, coefficients, a, b);
}

template <typename Element>
Ciphertext<Element> CryptoContextImpl<Element>::EvalSin(ConstCiphertext<Element> ciphertext, double a, double b,
                                                        uint32_t degree) const {
    return EvalChebyshevFunction([](double x) -> double { return std::sin(x); }, ciphertext, a, b, degree);
}

template <typename Element>
Ciphertext<Element> CryptoContextImpl<Element>::EvalCos(ConstCiphertext<Element> ciphertext, double a, double b,
                                                        uint32_t degree) const {
    return EvalChebyshevFunction([](double x) -> double { return std::cos(x); }, ciphertext, a, b, degree);
}

template <typename Element>
Ciphertext<Element> CryptoContextImpl<Element>::EvalLogistic(ConstCiphertext<Element> ciphertext, double a, double b,
                                                             uint32_t degree) const {
    return EvalChebyshevFunction([](double x) -> double { return 1 / (1 + std::exp(-x)); }, ciphertext, a, b, degree);
}

template <typename Element>
Ciphertext<Element> CryptoContextImpl<Element>::EvalDivide(ConstCiphertext<Element> ciphertext, double a, double b,
                                                           uint32_t degree) const {
    return EvalChebyshevFunction([](double x) -> double { return 1 / x; }, ciphertext, a, b, degree);
}

//------------------------------------------------------------------------------
// SCHEMESWITCHING Methods
//------------------------------------------------------------------------------

template <typename Element>
std::pair<BinFHEContext, LWEPrivateKey> CryptoContextImpl<Element>::EvalCKKStoFHEWSetup(
    SecurityLevel sl, BINFHE_PARAMSET slBin, bool arbFunc, uint32_t logQ, bool dynamic, uint32_t numSlotsCKKS,
    uint32_t logQswitch) {
    return GetScheme()->EvalCKKStoFHEWSetup(*this, sl, slBin, arbFunc, logQ, dynamic, numSlotsCKKS, logQswitch);
}

template <typename Element>
void CryptoContextImpl<Element>::EvalCKKStoFHEWKeyGen(const KeyPair<Element>& keyPair, ConstLWEPrivateKey& lwesk,
                                                      uint32_t dim1, uint32_t L) {
    if (keyPair.secretKey == nullptr || this->Mismatched(keyPair.secretKey->GetCryptoContext())) {
        OPENFHE_THROW(config_error,
                      "CKKS private key passed to EvalCKKStoFHEWKeyGen was not generated with this crypto context");
    }
    if (!lwesk) {
        OPENFHE_THROW(config_error, "FHEW private key passed to EvalCKKStoFHEWKeyGen is null");
    }
    auto evalKeys = GetScheme()->EvalCKKStoFHEWKeyGen(keyPair, lwesk, dim1, L);

    auto ekv = GetAllEvalAutomorphismKeys().find(keyPair.secretKey->GetKeyTag());
    if (ekv == GetAllEvalAutomorphismKeys().end()) {
        GetAllEvalAutomorphismKeys()[keyPair.secretKey->GetKeyTag()] = evalKeys;
    }
    else {
        auto& currRotMap = GetEvalAutomorphismKeyMap(keyPair.secretKey->GetKeyTag());
        auto iterRowKeys = evalKeys->begin();
        while (iterRowKeys != evalKeys->end()) {
            auto idx = iterRowKeys->first;
            // Search current rotation key map and add key
            // only if it doesn't exist
            if (currRotMap.find(idx) == currRotMap.end()) {
                currRotMap.insert(*iterRowKeys);
            }
            iterRowKeys++;
        }
    }
}

template <typename Element>
void CryptoContextImpl<Element>::EvalCKKStoFHEWPrecompute(double scale) {
    GetScheme()->EvalCKKStoFHEWPrecompute(*this, scale);
}

template <typename Element>
std::vector<std::shared_ptr<LWECiphertextImpl>> CryptoContextImpl<Element>::EvalCKKStoFHEW(
    ConstCiphertext<Element> ciphertext, uint32_t numCtxts) {
    if (ciphertext == nullptr)
        OPENFHE_THROW(config_error, "ciphertext passed to EvalCKKStoFHEW is empty");
    return GetScheme()->EvalCKKStoFHEW(ciphertext, numCtxts);
}

template <typename Element>
void CryptoContextImpl<Element>::EvalFHEWtoCKKSSetup(const BinFHEContext& ccLWE, uint32_t numSlotsCKKS, uint32_t logQ) {
    GetScheme()->EvalFHEWtoCKKSSetup(*this, ccLWE, numSlotsCKKS, logQ);
}

template <typename Element>
void CryptoContextImpl<Element>::EvalFHEWtoCKKSKeyGen(const KeyPair<Element>& keyPair, ConstLWEPrivateKey& lwesk,
                                                      uint32_t numSlots, uint32_t dim1, uint32_t L) {
    if (keyPair.secretKey == nullptr || this->Mismatched(keyPair.secretKey->GetCryptoContext())) {
        OPENFHE_THROW(config_error,
                      "Private key passed to EvalFHEWtoCKKSKeyGen was not generated with this crypto context");
    }
    auto evalKeys = GetScheme()->EvalFHEWtoCKKSKeyGen(keyPair, lwesk, numSlots, dim1, L);

    auto ekv = GetAllEvalAutomorphismKeys().find(keyPair.secretKey->GetKeyTag());
    if (ekv == GetAllEvalAutomorphismKeys().end()) {
        GetAllEvalAutomorphismKeys()[keyPair.secretKey->GetKeyTag()] = evalKeys;
    }
    else {
        auto& currRotMap = GetEvalAutomorphismKeyMap(keyPair.secretKey->GetKeyTag());
        auto iterRowKeys = evalKeys->begin();
        while (iterRowKeys != evalKeys->end()) {
            auto idx = iterRowKeys->first;
            // Search current rotation key map and add key
            // only if it doesn't exist
            if (currRotMap.find(idx) == currRotMap.end()) {
                currRotMap.insert(*iterRowKeys);
            }
            iterRowKeys++;
        }
    }
}

template <typename Element>
Ciphertext<Element> CryptoContextImpl<Element>::EvalFHEWtoCKKS(
    std::vector<std::shared_ptr<LWECiphertextImpl>>& LWECiphertexts, uint32_t numCtxts, uint32_t numSlots, uint32_t p,
    double pmin, double pmax) const {
    return GetScheme()->EvalFHEWtoCKKS(LWECiphertexts, numCtxts, numSlots, p, pmin, pmax);
}

template <typename Element>
std::pair<BinFHEContext, LWEPrivateKey> CryptoContextImpl<Element>::EvalSchemeSwitchingSetup(
    SecurityLevel sl, BINFHE_PARAMSET slBin, bool arbFunc, uint32_t logQ, bool dynamic, uint32_t numSlotsCKKS,
    uint32_t logQswitch) {
    return GetScheme()->EvalSchemeSwitchingSetup(*this, sl, slBin, arbFunc, logQ, dynamic, numSlotsCKKS, logQswitch);
}

template <typename Element>
void CryptoContextImpl<Element>::EvalSchemeSwitchingKeyGen(const KeyPair<Element>& keyPair, ConstLWEPrivateKey& lwesk,
                                                           uint32_t numValues, bool oneHot, bool alt, uint32_t dim1CF,
                                                           uint32_t dim1FC, uint32_t LCF, uint32_t LFC) {
    if (keyPair.secretKey == nullptr || this->Mismatched(keyPair.secretKey->GetCryptoContext())) {
        OPENFHE_THROW(config_error,
                      "Private key passed to EvalSchemeSwitchingKeyGen was not generated with this crypto context");
    }
    auto evalKeys =
        GetScheme()->EvalSchemeSwitchingKeyGen(keyPair, lwesk, numValues, oneHot, alt, dim1CF, dim1FC, LCF, LFC);

    auto ekv = GetAllEvalAutomorphismKeys().find(keyPair.secretKey->GetKeyTag());
    if (ekv == GetAllEvalAutomorphismKeys().end()) {
        GetAllEvalAutomorphismKeys()[keyPair.secretKey->GetKeyTag()] = evalKeys;
    }
    else {
        auto& currRotMap = GetEvalAutomorphismKeyMap(keyPair.secretKey->GetKeyTag());
        auto iterRowKeys = evalKeys->begin();
        while (iterRowKeys != evalKeys->end()) {
            auto idx = iterRowKeys->first;
            // Search current rotation key map and add key
            // only if it doesn't exist
            if (currRotMap.find(idx) == currRotMap.end()) {
                currRotMap.insert(*iterRowKeys);
            }
            iterRowKeys++;
        }
    }
}

template <typename Element>
void CryptoContextImpl<Element>::EvalCompareSwitchPrecompute(uint32_t pLWE, uint32_t initLevel, double scaleSign,
                                                             bool unit) {
    GetScheme()->EvalCompareSwitchPrecompute(*this, pLWE, initLevel, scaleSign, unit);
}

template <typename Element>
Ciphertext<Element> CryptoContextImpl<Element>::EvalCompareSchemeSwitching(ConstCiphertext<Element> ciphertext1,
                                                                           ConstCiphertext<Element> ciphertext2,
                                                                           uint32_t numCtxts, uint32_t numSlots,
                                                                           uint32_t pLWE, double scaleSign, bool unit) {
    if (ciphertext1 == nullptr || ciphertext2 == nullptr)
        OPENFHE_THROW(config_error, "ciphertexts passed to EvalCompareSchemeSwitching are empty");
    if (Mismatched(ciphertext1->GetCryptoContext()) || Mismatched(ciphertext2->GetCryptoContext()))
        OPENFHE_THROW(config_error,
                      "A ciphertext passed to EvalCompareSchemeSwitching was not "
                      "generated with this crypto context");
    return GetScheme()->EvalCompareSchemeSwitching(ciphertext1, ciphertext2, numCtxts, numSlots, pLWE, scaleSign, unit);
}

template <typename Element>
std::vector<Ciphertext<Element>> CryptoContextImpl<Element>::EvalMinSchemeSwitching(ConstCiphertext<Element> ciphertext,
                                                                                    PublicKey<Element> publicKey,
                                                                                    uint32_t numValues,
                                                                                    uint32_t numSlots, bool oneHot,
                                                                                    uint32_t pLWE, double scaleSign) {
    if (!ciphertext)
        OPENFHE_THROW(config_error, "ciphertexts passed to EvalMinSchemeSwitching are empty");
    if (Mismatched(ciphertext->GetCryptoContext()))
        OPENFHE_THROW(config_error,
                      "The ciphertext passed to EvalMinSchemeSwitching was not "
                      "generated with this crypto context");
    return GetScheme()->EvalMinSchemeSwitching(ciphertext, publicKey, numValues, numSlots, oneHot, pLWE, scaleSign);
}

template <typename Element>
std::vector<Ciphertext<Element>> CryptoContextImpl<Element>::EvalMinSchemeSwitchingAlt(
    ConstCiphertext<Element> ciphertext, PublicKey<Element> publicKey, uint32_t numValues, uint32_t numSlots,
    bool oneHot, uint32_t pLWE, double scaleSign) {
    if (ciphertext == nullptr)
        OPENFHE_THROW(config_error, "ciphertexts passed to EvalMinSchemeSwitching are empty");
    if (Mismatched(ciphertext->GetCryptoContext()))
        OPENFHE_THROW(config_error,
                      "The ciphertext passed to EvalMinSchemeSwitchingAlt was not "
                      "generated with this crypto context");
    return GetScheme()->EvalMinSchemeSwitchingAlt(ciphertext, publicKey, numValues, numSlots, oneHot, pLWE, scaleSign);
}

template <typename Element>
std::vector<Ciphertext<Element>> CryptoContextImpl<Element>::EvalMaxSchemeSwitching(ConstCiphertext<Element> ciphertext,
                                                                                    PublicKey<Element> publicKey,
                                                                                    uint32_t numValues,
                                                                                    uint32_t numSlots, bool oneHot,
                                                                                    uint32_t pLWE, double scaleSign) {
    if (ciphertext == nullptr)
        OPENFHE_THROW(config_error, "ciphertexts passed to EvalMaxSchemeSwitching are empty");
    if (Mismatched(ciphertext->GetCryptoContext()))
        OPENFHE_THROW(config_error,
                      "The ciphertext passed to EvalMinSchemeSwitching was not "
                      "generated with this crypto context");
    return GetScheme()->EvalMaxSchemeSwitching(ciphertext, publicKey, numValues, numSlots, oneHot, pLWE, scaleSign);
}

template <typename Element>
std::vector<Ciphertext<Element>> CryptoContextImpl<Element>::EvalMaxSchemeSwitchingAlt(
    ConstCiphertext<Element> ciphertext, PublicKey<Element> publicKey, uint32_t numValues, uint32_t numSlots,
    bool oneHot, uint32_t pLWE, double scaleSign) {
    if (ciphertext == nullptr)
        OPENFHE_THROW(config_error, "ciphertexts passed to EvalMaxSchemeSwitching are empty");
    if (Mismatched(ciphertext->GetCryptoContext()))
        OPENFHE_THROW(config_error,
                      "The ciphertext passed to EvalMinSchemeSwitchingAlt was not "
                      "generated with this crypto context");
    return GetScheme()->EvalMaxSchemeSwitchingAlt(ciphertext, publicKey, numValues, numSlots, oneHot, pLWE, scaleSign);
}

}  // namespace lbcrypto

// the code below is from cryptocontext-impl.cpp
namespace lbcrypto {

template <>
Plaintext CryptoContextImpl<DCRTPoly>::GetPlaintextForDecrypt(PlaintextEncodings pte, std::shared_ptr<ParmType> evp,
                                                              EncodingParams ep) {
    if ((pte == CKKS_PACKED_ENCODING) && (evp->GetParams().size() > 1)) {
        auto vp = std::make_shared<typename Poly::Params>(evp->GetCyclotomicOrder(), ep->GetPlaintextModulus(), 1);
        return PlaintextFactory::MakePlaintext(pte, vp, ep);
    }
    else {
        auto vp =
            std::make_shared<typename NativePoly::Params>(evp->GetCyclotomicOrder(), ep->GetPlaintextModulus(), 1);
        return PlaintextFactory::MakePlaintext(pte, vp, ep);
    }
}

template <>
DecryptResult CryptoContextImpl<DCRTPoly>::Decrypt(ConstCiphertext<DCRTPoly> ciphertext,
                                                   const PrivateKey<DCRTPoly> privateKey, Plaintext* plaintext) {
    if (ciphertext == nullptr)
        OPENFHE_THROW(config_error, "ciphertext passed to Decrypt is empty");
    if (plaintext == nullptr)
        OPENFHE_THROW(config_error, "plaintext passed to Decrypt is empty");
    if (privateKey == nullptr || Mismatched(privateKey->GetCryptoContext()))
        OPENFHE_THROW(config_error,
                      "Information passed to Decrypt was not generated with "
                      "this crypto context");

    // determine which type of plaintext that you need to decrypt into
    // Plaintext decrypted =
    // GetPlaintextForDecrypt(ciphertext->GetEncodingType(),
    // this->GetElementParams(), this->GetEncodingParams());
    Plaintext decrypted = GetPlaintextForDecrypt(ciphertext->GetEncodingType(),
                                                 ciphertext->GetElements()[0].GetParams(), this->GetEncodingParams());

    DecryptResult result;

    if ((ciphertext->GetEncodingType() == CKKS_PACKED_ENCODING) &&
        (ciphertext->GetElements()[0].GetParams()->GetParams().size() > 1))  // more than one tower in DCRTPoly
        result = GetScheme()->Decrypt(ciphertext, privateKey, &decrypted->GetElement<Poly>());
    else
        result = GetScheme()->Decrypt(ciphertext, privateKey, &decrypted->GetElement<NativePoly>());

    if (result.isValid == false)
        return result;

    decrypted->SetScalingFactorInt(result.scalingFactorInt);

    if (ciphertext->GetEncodingType() == CKKS_PACKED_ENCODING) {
        auto decryptedCKKS = std::dynamic_pointer_cast<CKKSPackedEncoding>(decrypted);
        decryptedCKKS->SetNoiseScaleDeg(ciphertext->GetNoiseScaleDeg());
        decryptedCKKS->SetLevel(ciphertext->GetLevel());
        decryptedCKKS->SetScalingFactor(ciphertext->GetScalingFactor());
        decryptedCKKS->SetSlots(ciphertext->GetSlots());

        const auto cryptoParamsCKKS = std::dynamic_pointer_cast<CryptoParametersCKKSRNS>(this->GetCryptoParameters());

        decryptedCKKS->Decode(ciphertext->GetNoiseScaleDeg(), ciphertext->GetScalingFactor(),
                              cryptoParamsCKKS->GetScalingTechnique(), cryptoParamsCKKS->GetExecutionMode());
    }
    else {
        decrypted->Decode();
    }

    *plaintext = std::move(decrypted);
    return result;
}

template <>
DecryptResult CryptoContextImpl<DCRTPoly>::MultipartyDecryptFusion(
    const std::vector<Ciphertext<DCRTPoly>>& partialCiphertextVec, Plaintext* plaintext) const {
    DecryptResult result;

    // Make sure we're processing ciphertexts.
    size_t last_ciphertext = partialCiphertextVec.size();
    if (last_ciphertext < 1)
        return result;

    for (size_t i = 0; i < last_ciphertext; i++) {
        if (partialCiphertextVec[i] == nullptr || Mismatched(partialCiphertextVec[i]->GetCryptoContext()))
            OPENFHE_THROW(config_error,
                          "A ciphertext passed to MultipartyDecryptFusion was not "
                          "generated with this crypto context");
        if (partialCiphertextVec[i]->GetEncodingType() != partialCiphertextVec[0]->GetEncodingType())
            OPENFHE_THROW(type_error,
                          "Ciphertexts passed to MultipartyDecryptFusion have "
                          "mismatched encoding types");
    }

    // determine which type of plaintext that you need to decrypt into
    Plaintext decrypted =
        GetPlaintextForDecrypt(partialCiphertextVec[0]->GetEncodingType(),
                               partialCiphertextVec[0]->GetElements()[0].GetParams(), this->GetEncodingParams());

    if ((partialCiphertextVec[0]->GetEncodingType() == CKKS_PACKED_ENCODING) &&
        (partialCiphertextVec[0]->GetElements()[0].GetParams()->GetParams().size() > 1))
        result = GetScheme()->MultipartyDecryptFusion(partialCiphertextVec, &decrypted->GetElement<Poly>());
    else
        result = GetScheme()->MultipartyDecryptFusion(partialCiphertextVec, &decrypted->GetElement<NativePoly>());

    if (result.isValid == false)
        return result;

    decrypted->SetScalingFactorInt(result.scalingFactorInt);

    if (partialCiphertextVec[0]->GetEncodingType() == CKKS_PACKED_ENCODING) {
        auto decryptedCKKS = std::dynamic_pointer_cast<CKKSPackedEncoding>(decrypted);
        decryptedCKKS->SetSlots(partialCiphertextVec[0]->GetSlots());
        const auto cryptoParamsCKKS = std::dynamic_pointer_cast<CryptoParametersCKKSRNS>(this->GetCryptoParameters());
        decryptedCKKS->Decode(partialCiphertextVec[0]->GetNoiseScaleDeg(), partialCiphertextVec[0]->GetScalingFactor(),
                              cryptoParamsCKKS->GetScalingTechnique(), cryptoParamsCKKS->GetExecutionMode());
    }
    else {
        decrypted->Decode();
    }

    *plaintext = std::move(decrypted);

    return result;
}

template <typename Element>
Ciphertext<Element> CryptoContextImpl<Element>::IntMPBootAdjustScale(ConstCiphertext<Element> ciphertext) const {
    return GetScheme()->IntMPBootAdjustScale(ciphertext);
}

template <typename Element>
Ciphertext<Element> CryptoContextImpl<Element>::IntMPBootRandomElementGen(const PublicKey<Element> publicKey) const {
    const auto cryptoParamsCKKS = std::dynamic_pointer_cast<CryptoParametersCKKSRNS>(this->GetCryptoParameters());
    return GetScheme()->IntMPBootRandomElementGen(cryptoParamsCKKS, publicKey);
}

template <typename Element>
std::vector<Ciphertext<Element>> CryptoContextImpl<Element>::IntMPBootDecrypt(const PrivateKey<Element> privateKey,
                                                                              ConstCiphertext<Element> ciphertext,
                                                                              ConstCiphertext<Element> a) const {
    return GetScheme()->IntMPBootDecrypt(privateKey, ciphertext, a);
}

template <typename Element>
std::vector<Ciphertext<Element>> CryptoContextImpl<Element>::IntMPBootAdd(
    std::vector<std::vector<Ciphertext<Element>>>& sharesPairVec) const {
    return GetScheme()->IntMPBootAdd(sharesPairVec);
}

template <typename Element>
Ciphertext<Element> CryptoContextImpl<Element>::IntMPBootEncrypt(const PublicKey<Element> publicKey,
                                                                 const std::vector<Ciphertext<Element>>& sharesPair,
                                                                 ConstCiphertext<Element> a,
                                                                 ConstCiphertext<Element> ciphertext) const {
    return GetScheme()->IntMPBootEncrypt(publicKey, sharesPair, a, ciphertext);
}

// Function for sharing and recovery of secret for Threshold FHE with aborts
template <>
std::unordered_map<uint32_t, DCRTPoly> CryptoContextImpl<DCRTPoly>::ShareKeys(const PrivateKey<DCRTPoly>& sk, usint N,
                                                                              usint threshold, usint index,
                                                                              const std::string& shareType) const {
    // conditions on N and threshold for security with aborts
    if (N < 2)
        OPENFHE_THROW(config_error, "Number of parties needs to be at least 3 for aborts");

    if (threshold <= N / 2)
        OPENFHE_THROW(config_error, "Threshold required to be majority (more than N/2)");

    const auto cryptoParams = sk->GetCryptoContext()->GetCryptoParameters();
    auto elementParams      = cryptoParams->GetElementParams();
    auto vecSize            = elementParams->GetParams().size();
    auto ring_dimension     = elementParams->GetRingDimension();

    // condition for inverse in lagrange coeff to exist.
    for (usint k = 0; k < vecSize; k++) {
        auto modq_k = elementParams->GetParams()[k]->GetModulus();
        if (N >= modq_k)
            OPENFHE_THROW(math_error, "Number of parties N needs to be less than DCRTPoly moduli");
    }

    // secret sharing
    const usint num_of_shares = N - 1;
    std::unordered_map<uint32_t, DCRTPoly> SecretShares;

    if (shareType == "additive") {
        // generate a random share of N-2 elements and create the last share as sk - (sk_1 + ... + sk_N-2)
        typename DCRTPoly::DugType dug;
        DCRTPoly rsum(dug, elementParams, Format::EVALUATION);

        std::vector<DCRTPoly> SecretSharesVec;
        SecretSharesVec.reserve(num_of_shares);
        SecretSharesVec.push_back(rsum);
        for (size_t i = 1; i < num_of_shares - 1; ++i) {
            DCRTPoly r(dug, elementParams, Format::EVALUATION);  // should re-generate uniform r for each share
            rsum += r;
            SecretSharesVec.push_back(std::move(r));
        }
        SecretSharesVec.push_back(sk->GetPrivateElement() - rsum);

        usint ctr = 0;
        for (size_t i = 1; i <= N; i++) {
            if (i != index) {
                SecretShares[i] = SecretSharesVec[ctr];
                ctr++;
            }
        }
    }
    else if (shareType == "shamir") {
        // vector to store columnwise randomly generated coefficients for polynomial f from Z_q for every secret key entry
        std::vector<DCRTPoly> fs;
        fs.reserve(threshold);

        // set constant term of polynomial f_i to s_i
        DCRTPoly ske = sk->GetPrivateElement();
        // set the secret element in coefficient format
        ske.SetFormat(Format::COEFFICIENT);

        fs.push_back(std::move(ske));
        // generate random coefficients
        typename DCRTPoly::DugType dug;
        for (size_t i = 1; i < threshold; i++) {
            fs.push_back(DCRTPoly(dug, elementParams, Format::COEFFICIENT));
        }

        // evaluate the polynomial at the index of the parties 1 to N

        for (size_t i = 1; i <= N; i++) {
            if (i != index) {
                DCRTPoly feval(elementParams, Format::COEFFICIENT, true);
                for (size_t k = 0; k < vecSize; k++) {
                    auto modq_k = elementParams->GetParams()[k]->GetModulus();

                    NativeVector powtempvec(ring_dimension, modq_k);
                    NativePoly powtemppoly(elementParams->GetParams()[k], Format::COEFFICIENT);
                    NativePoly fevalpoly(elementParams->GetParams()[k], Format::COEFFICIENT, true);

                    NativeInteger powtemp(1);
                    for (size_t t = 1; t < threshold; t++) {
                        powtemp = powtemp.ModMul(i, modq_k);

                        for (size_t d = 0; d < ring_dimension; d++) {
                            powtempvec.at(d) = powtemp;
                        }

                        powtemppoly.SetValues(powtempvec, Format::COEFFICIENT);

                        auto fst = fs[t].GetElementAtIndex(k);

                        for (size_t l = 0; l < ring_dimension; l++) {
                            fevalpoly.at(l) += powtemppoly.at(l).ModMul(fst.at(l), modq_k);
                        }
                    }
                    fevalpoly += fs[0].GetElementAtIndex(k);

                    fevalpoly.SetFormat(Format::COEFFICIENT);
                    feval.SetElementAtIndex(k, fevalpoly);
                }
                // assign fi
                SecretShares[i] = feval;
            }
        }
    }
    return SecretShares;
}

template <>
void CryptoContextImpl<DCRTPoly>::RecoverSharedKey(PrivateKey<DCRTPoly>& sk,
                                                   std::unordered_map<uint32_t, DCRTPoly>& sk_shares, usint N,
                                                   usint threshold, const std::string& shareType) const {
    if (sk_shares.size() < threshold)
        OPENFHE_THROW(config_error, "Number of shares available less than threshold of the sharing scheme");

    // conditions on N and threshold for security with aborts
    if (N < 2)
        OPENFHE_THROW(config_error, "Number of parties needs to be at least 3 for aborts");

    if (threshold <= N / 2)
        OPENFHE_THROW(config_error, "Threshold required to be majority (more than N/2)");

    const auto& cryptoParams  = sk->GetCryptoContext()->GetCryptoParameters();
    const auto& elementParams = cryptoParams->GetElementParams();
    size_t ring_dimension     = elementParams->GetRingDimension();
    size_t vecSize            = elementParams->GetParams().size();

    // condition for inverse in lagrange coeff to exist.
    for (size_t k = 0; k < vecSize; k++) {
        auto modq_k = elementParams->GetParams()[k]->GetModulus();
        if (N >= modq_k)
            OPENFHE_THROW(not_implemented_error, "Number of parties N needs to be less than DCRTPoly moduli");
    }

    // vector of indexes of the clients
    std::vector<uint32_t> client_indexes;
    for (uint32_t i = 1; i <= N; ++i) {
        if (sk_shares.find(i) != sk_shares.end())
            client_indexes.push_back(i);
    }
    const uint32_t client_indexes_size = client_indexes.size();

    if (client_indexes_size < threshold)
        OPENFHE_THROW(config_error, "Not enough shares to recover the secret");

    if (shareType == "additive") {
        DCRTPoly sum_of_elems(elementParams, Format::EVALUATION, true);
        for (uint32_t i = 0; i < threshold; ++i) {
            sum_of_elems += sk_shares[client_indexes[i]];
        }
        sk->SetPrivateElement(sum_of_elems);
    }
    else if (shareType == "shamir") {
        // use lagrange interpolation to recover the secret
        // vector of lagrange coefficients L_j = Pdt_i ne j (i (i-j)^-1)
        std::vector<DCRTPoly> Lagrange_coeffs(client_indexes_size, DCRTPoly(elementParams, Format::EVALUATION));

        // recovery of the secret with lagrange coefficients and the secret shares
        for (uint32_t j = 0; j < client_indexes_size; j++) {
            auto cj = client_indexes[j];
            for (size_t k = 0; k < vecSize; k++) {
                auto modq_k = elementParams->GetParams()[k]->GetModulus();
                NativePoly multpoly(elementParams->GetParams()[k], Format::COEFFICIENT, true);
                multpoly.AddILElementOne();
                for (uint32_t i = 0; i < client_indexes_size; i++) {
                    auto ci = client_indexes[i];
                    if (ci != cj) {
                        auto&& denominator = (cj < ci) ? NativeInteger(ci - cj) : modq_k - NativeInteger(cj - ci);
                        auto denom_inv{denominator.ModInverse(modq_k)};
                        for (size_t d = 0; d < ring_dimension; ++d)
                            multpoly[d].ModMulFastEq(NativeInteger(ci).ModMul(denom_inv, modq_k), modq_k);
                    }
                }
                multpoly.SetFormat(Format::EVALUATION);
                Lagrange_coeffs[j].SetElementAtIndex(k, multpoly);
            }
            Lagrange_coeffs[j].SetFormat(Format::COEFFICIENT);
        }

        DCRTPoly lagrange_sum_of_elems(elementParams, Format::COEFFICIENT, true);
        for (size_t k = 0; k < vecSize; ++k) {
            NativePoly lagrange_sum_of_elems_poly(elementParams->GetParams()[k], Format::COEFFICIENT, true);
            for (uint32_t i = 0; i < client_indexes_size; ++i) {
                const auto& coeff = Lagrange_coeffs[i].GetAllElements()[k];
                const auto& share = sk_shares[client_indexes[i]].GetAllElements()[k];
                lagrange_sum_of_elems_poly += coeff.TimesNoCheck(share);
            }
            lagrange_sum_of_elems.SetElementAtIndex(k, lagrange_sum_of_elems_poly);
        }
        lagrange_sum_of_elems.SetFormat(Format::EVALUATION);
        sk->SetPrivateElement(lagrange_sum_of_elems);
    }
}

template class CryptoContextImpl<DCRTPoly>;

}  // namespace lbcrypto<|MERGE_RESOLUTION|>--- conflicted
+++ resolved
@@ -449,58 +449,6 @@
 
         decryptedCKKS->Decode(ciphertext->GetNoiseScaleDeg(), ciphertext->GetScalingFactor(),
                               cryptoParamsCKKS->GetScalingTechnique(), cryptoParamsCKKS->GetExecutionMode());
-<<<<<<< HEAD
-    }
-    else {
-        decrypted->Decode();
-    }
-
-    *plaintext = std::move(decrypted);
-    return result;
-}
-
-template <typename Element>
-DecryptResult CryptoContextImpl<Element>::MultipartyDecryptFusion(
-    const std::vector<Ciphertext<Element>>& partialCiphertextVec, Plaintext* plaintext) const {
-    DecryptResult result;
-
-    // Make sure we're processing ciphertexts.
-    size_t last_ciphertext = partialCiphertextVec.size();
-    if (last_ciphertext < 1)
-        return result;
-
-    for (size_t i = 0; i < last_ciphertext; i++) {
-        if (partialCiphertextVec[i] == nullptr || Mismatched(partialCiphertextVec[i]->GetCryptoContext()))
-            OPENFHE_THROW(config_error,
-                          "A ciphertext passed to MultipartyDecryptFusion was not "
-                          "generated with this crypto context");
-        if (partialCiphertextVec[i]->GetEncodingType() != partialCiphertextVec[0]->GetEncodingType())
-            OPENFHE_THROW(type_error,
-                          "Ciphertexts passed to MultipartyDecryptFusion have "
-                          "mismatched encoding types");
-    }
-
-    // determine which type of plaintext that you need to decrypt into
-    Plaintext decrypted =
-        GetPlaintextForDecrypt(partialCiphertextVec[0]->GetEncodingType(),
-                               partialCiphertextVec[0]->GetElements()[0].GetParams(), this->GetEncodingParams());
-
-    if ((partialCiphertextVec[0]->GetEncodingType() == CKKS_PACKED_ENCODING) && (typeid(Element) != typeid(NativePoly)))
-        result = GetScheme()->MultipartyDecryptFusion(partialCiphertextVec, &decrypted->GetElement<Poly>());
-    else
-        result = GetScheme()->MultipartyDecryptFusion(partialCiphertextVec, &decrypted->GetElement<NativePoly>());
-
-    if (result.isValid == false)
-        return result;
-
-    if (partialCiphertextVec[0]->GetEncodingType() == CKKS_PACKED_ENCODING) {
-        auto decryptedCKKS = std::dynamic_pointer_cast<CKKSPackedEncoding>(decrypted);
-        decryptedCKKS->SetSlots(partialCiphertextVec[0]->GetSlots());
-        const auto cryptoParamsCKKS = std::dynamic_pointer_cast<CryptoParametersRNS>(this->GetCryptoParameters());
-        decryptedCKKS->Decode(partialCiphertextVec[0]->GetNoiseScaleDeg(), partialCiphertextVec[0]->GetScalingFactor(),
-                              cryptoParamsCKKS->GetScalingTechnique(), cryptoParamsCKKS->GetExecutionMode());
-=======
->>>>>>> a485df1a
     }
     else {
         decrypted->Decode();
