//==================================================================================
// BSD 2-Clause License
//
// Copyright (c) 2014-2022, NJIT, Duality Technologies Inc. and other contributors
//
// All rights reserved.
//
// Author TPOC: contact@openfhe.org
//
// Redistribution and use in source and binary forms, with or without
// modification, are permitted provided that the following conditions are met:
//
// 1. Redistributions of source code must retain the above copyright notice, this
//    list of conditions and the following disclaimer.
//
// 2. Redistributions in binary form must reproduce the above copyright notice,
//    this list of conditions and the following disclaimer in the documentation
//    and/or other materials provided with the distribution.
//
// THIS SOFTWARE IS PROVIDED BY THE COPYRIGHT HOLDERS AND CONTRIBUTORS "AS IS"
// AND ANY EXPRESS OR IMPLIED WARRANTIES, INCLUDING, BUT NOT LIMITED TO, THE
// IMPLIED WARRANTIES OF MERCHANTABILITY AND FITNESS FOR A PARTICULAR PURPOSE ARE
// DISCLAIMED. IN NO EVENT SHALL THE COPYRIGHT HOLDER OR CONTRIBUTORS BE LIABLE
// FOR ANY DIRECT, INDIRECT, INCIDENTAL, SPECIAL, EXEMPLARY, OR CONSEQUENTIAL
// DAMAGES (INCLUDING, BUT NOT LIMITED TO, PROCUREMENT OF SUBSTITUTE GOODS OR
// SERVICES; LOSS OF USE, DATA, OR PROFITS; OR BUSINESS INTERRUPTION) HOWEVER
// CAUSED AND ON ANY THEORY OF LIABILITY, WHETHER IN CONTRACT, STRICT LIABILITY,
// OR TORT (INCLUDING NEGLIGENCE OR OTHERWISE) ARISING IN ANY WAY OUT OF THE USE
// OF THIS SOFTWARE, EVEN IF ADVISED OF THE POSSIBILITY OF SUCH DAMAGE.
//==================================================================================

/*
BFV implementation. See https://eprint.iacr.org/2021/204 for details.
 */

#define PROFILE

#include "cryptocontext.h"
#include "scheme/bfvrns/bfvrns-cryptoparameters.h"
#include "scheme/bfvrns/bfvrns-parametergeneration.h"
#include "scheme/scheme-utils.h"

namespace lbcrypto {

bool ParameterGenerationBFVRNS::ParamsGenBFVRNS(std::shared_ptr<CryptoParametersBase<DCRTPoly>> cryptoParams,
                                                uint32_t evalAddCount, uint32_t multiplicativeDepth,
                                                uint32_t keySwitchCount, size_t dcrtBits, uint32_t nCustom,
                                                uint32_t numDigits) const {
    if (!cryptoParams)
        OPENFHE_THROW(not_available_error, "No crypto parameters are supplied to BFVrns ParamsGen");

    if ((dcrtBits < DCRT_MODULUS::MIN_SIZE) || (dcrtBits > DCRT_MODULUS::MAX_SIZE))
        OPENFHE_THROW(math_error,
                      "BFVrns.ParamsGen: Number of bits in CRT moduli should be "
                      "in the range from 30 to 60");

    const auto cryptoParamsBFVRNS = std::dynamic_pointer_cast<CryptoParametersBFVRNS>(cryptoParams);

    KeySwitchTechnique ksTech        = cryptoParamsBFVRNS->GetKeySwitchTechnique();
    ScalingTechnique scalTech        = cryptoParamsBFVRNS->GetScalingTechnique();
    EncryptionTechnique encTech      = cryptoParamsBFVRNS->GetEncryptionTechnique();
    MultiplicationTechnique multTech = cryptoParamsBFVRNS->GetMultiplicationTechnique();
    ProxyReEncryptionMode PREMode    = cryptoParamsBFVRNS->GetPREMode();
    MultipartyMode multipartyMode    = cryptoParamsBFVRNS->GetMultipartyMode();

    if ((PREMode != INDCPA) && (PREMode != NOT_SET)) {
        std::stringstream s;
        s << "This PRE mode " << PREMode << " is not supported for BFVRNS";
        OPENFHE_THROW(not_available_error, s.str());
    }

    double sigma           = cryptoParamsBFVRNS->GetDistributionParameter();
    double alpha           = cryptoParamsBFVRNS->GetAssuranceMeasure();
    double p               = static_cast<double>(cryptoParamsBFVRNS->GetPlaintextModulus());
    uint32_t digitSize     = cryptoParamsBFVRNS->GetDigitSize();
    SecurityLevel stdLevel = cryptoParamsBFVRNS->GetStdLevel();

    // Bound of the Gaussian error polynomial
    double Berr = sigma * sqrt(alpha);

    // Bound of the key polynomial
    double Bkey;

    DistributionType distType;

    uint32_t thresholdParties = cryptoParamsBFVRNS->GetThresholdNumOfParties();
    // supports both discrete Gaussian (GAUSSIAN) and ternary uniform distribution
    // (UNIFORM_TERNARY) cases
    if (cryptoParamsBFVRNS->GetSecretKeyDist() == GAUSSIAN) {
        Bkey     = sqrt(thresholdParties) * sigma * sqrt(alpha);
        distType = HEStd_error;
    }
    else {
        // Bkey set to thresholdParties * 1 for ternary distribution
        Bkey     = thresholdParties;
        distType = HEStd_ternary;
    }

    // expansion factor delta
    auto delta = [](uint32_t n) -> double {
        return (2. * sqrt(n));
    };

    // norm of fresh ciphertext polynomial (for EXTENDED the noise is reduced to modulus switching noise)
    auto Vnorm = [&](uint32_t n) -> double {
        if (encTech == EXTENDED)
            return (1. + delta(n) * Bkey) / 2.;
        else
            return Berr * (1. + 2. * delta(n) * Bkey);
    };

    // GAUSSIAN security constraint
    auto nRLWE = [&](double logq) -> double {
        if (stdLevel == HEStd_NotSet) {
            return 0;
        }
        else {
            return static_cast<double>(
                StdLatticeParm::FindRingDim(distType, stdLevel, static_cast<usint>(ceil(logq / log(2)))));
        }
    };

    auto noiseKS = [&](uint32_t n, double logqPrev, double w, bool mult) -> double {
        if ((ksTech == HYBRID) && (!mult))
            return (delta(n) * Berr + delta(n) * Bkey + 1.0) / 2;
        else if ((ksTech == HYBRID) && (mult))
            // conservative estimate for HYBRID to avoid the use of method of
            // iterative approximations; we do not know the number
            // of moduli at this point and use an upper bound for numDigits
            return (multiplicativeDepth + 1) * delta(n) * Berr;
        else
            return delta(n) * (floor(logqPrev / (log(2) * dcrtBits)) + 1) * w * Berr;
    };

    // initial values
    uint32_t n = (nCustom != 0) ? nCustom : 512;

    double logq = 0.;

    // only public key encryption and EvalAdd (optional when evalAddCount = 0)
    // operations are supported the correctness constraint from section 3.5 of
    // https://eprint.iacr.org/2014/062.pdf is used
    // optimization (noise reduction) from Section 3.1 of https://eprint.iacr.org/2021/204.pdf
    // is also applied
    if ((multiplicativeDepth == 0) && (keySwitchCount == 0)) {
        // Correctness constraint
        auto logqBFV = [&](uint32_t n) -> double {
            return log(p * (4 * ((evalAddCount + 1) * Vnorm(n) + evalAddCount) + p));
        };

        // initial value
        logq = logqBFV(n);

        while (nRLWE(logq) > n) {
            n    = 2 * n;
            logq = logqBFV(n);
        }

        // this code updates n and q to account for the discrete size of CRT moduli
        // = dcrtBits
        int32_t k = static_cast<int32_t>(ceil((ceil(logq / log(2)) + 1.0) / dcrtBits));

        double logqCeil = k * dcrtBits * log(2);

        while (nRLWE(logqCeil) > n) {
            n        = 2 * n;
            logq     = logqBFV(n);
            k        = static_cast<int32_t>(ceil((ceil(logq / log(2)) + 1.0) / dcrtBits));
            logqCeil = k * dcrtBits * log(2);
        }
    }
    else if ((multiplicativeDepth == 0) && (keySwitchCount > 0) && (evalAddCount == 0)) {
        // this case supports automorphism w/o any other operations
        // base for relinearization

        double w = digitSize == 0 ? pow(2, dcrtBits) : pow(2, digitSize);

        // Correctness constraint
        auto logqBFV = [&](uint32_t n, double logqPrev) -> double {
            return log(p * (4 * (Vnorm(n) + keySwitchCount * noiseKS(n, logqPrev, w, false)) + p));
        };

        // initial values
        double logqPrev = 6. * log(10);
        logq            = logqBFV(n, logqPrev);
        logqPrev        = logq;

        // increases n up to the level where desired security level is achieved
        while (nRLWE(logq) > n) {
            n        = 2 * n;
            logq     = logqBFV(n, logqPrev);
            logqPrev = logq;
        }

        logq = logqBFV(n, logqPrev);

        // let logq converge with prescribed accuracy
        while (fabs(logq - logqPrev) > log(1.001)) {
            logqPrev = logq;
            logq     = logqBFV(n, logqPrev);
        }

        // this code updates n and q to account for the discrete size of CRT
        // moduli = dcrtBits
        int32_t k = static_cast<int32_t>(ceil((ceil(logq / log(2)) + 1.0) / dcrtBits));

        double logqCeil = k * dcrtBits * log(2);
        logqPrev        = logqCeil;

        while (nRLWE(logqCeil) > n) {
            n        = 2 * n;
            logq     = logqBFV(n, logqPrev);
            k        = static_cast<int32_t>(ceil((ceil(logq / log(2)) + 1.0) / dcrtBits));
            logqCeil = k * dcrtBits * log(2);
            logqPrev = logqCeil;
        }
    }
    else if ((evalAddCount == 0) && (multiplicativeDepth > 0) && (keySwitchCount == 0)) {
        // Only EvalMult operations are used in the correctness constraint
        // the correctness constraint from Section 3.1 of https://eprint.iacr.org/2021/204.pdf
        // is used

        // base for relinearization
        double w = digitSize == 0 ? pow(2, dcrtBits) : pow(2, digitSize);

        // function used in the EvalMult constraint
        auto C1 = [&](uint32_t n) -> double {
            return delta(n) * delta(n) * p * Bkey;
        };

        // function used in the EvalMult constraint
        auto C2 = [&](uint32_t n, double logqPrev) -> double {
            return delta(n) * delta(n) * Bkey * Bkey / 2.0 + noiseKS(n, logqPrev, w, true);
        };

        // main correctness constraint
        auto logqBFV = [&](uint32_t n, double logqPrev) -> double {
            return log(4 * p) + (multiplicativeDepth - 1) * log(C1(n)) +
                   log(C1(n) * Vnorm(n) + multiplicativeDepth * C2(n, logqPrev));
        };

        // initial values
        double logqPrev = 6. * log(10);
        logq            = logqBFV(n, logqPrev);
        logqPrev        = logq;

        // increases n up to the level where desired security level is achieved
        while (nRLWE(logq) > n) {
            n        = 2 * n;
            logq     = logqBFV(n, logqPrev);
            logqPrev = logq;
        }

        logq = logqBFV(n, logqPrev);

        // let logq converge with prescribed accuracy
        while (fabs(logq - logqPrev) > log(1.001)) {
            logqPrev = logq;
            logq     = logqBFV(n, logqPrev);
        }

        // this code updates n and q to account for the discrete size of CRT
        // moduli = dcrtBits

        int32_t k = static_cast<int32_t>(ceil((ceil(logq / log(2)) + 1.0) / dcrtBits));

        double logqCeil = k * dcrtBits * log(2);
        logqPrev        = logqCeil;

        while (nRLWE(logqCeil) > n) {
            n        = 2 * n;
            logq     = logqBFV(n, logqPrev);
            k        = static_cast<int32_t>(ceil((ceil(logq / log(2)) + 1.0) / dcrtBits));
            logqCeil = k * dcrtBits * log(2);
            logqPrev = logqCeil;
        }
    }
    else if ((multiplicativeDepth && (evalAddCount || keySwitchCount)) || (evalAddCount && keySwitchCount)) {
        // throw an exception if at least 2 variables are not zero
        std::string errMsg("multiplicativeDepth, evalAddCount and keySwitchCount are incorrectly set to [ ");
        errMsg += std::to_string(multiplicativeDepth) + ", ";
        errMsg += std::to_string(evalAddCount) + ", ";
        errMsg += std::to_string(keySwitchCount) + " ]. Only one of them can be non-zero.";

        OPENFHE_THROW(config_error, errMsg);
    }

<<<<<<< HEAD
    if ((n > nCustom) && (nCustom > 0))
=======
    if ((n > nCustom) && (nCustom != 0))
>>>>>>> a485df1a
        OPENFHE_THROW(config_error, "Ring dimension " + std::to_string(nCustom) +
                                        " specified by the user does not meet the "
                                        "security requirement. Please increase it to " +
                                        std::to_string(n) + ".");

    const size_t numInitialModuli = static_cast<size_t>(ceil((ceil(logq / log(2)) + 1.0) / dcrtBits));
    if (numInitialModuli < 1)
        OPENFHE_THROW(config_error, "numInitialModuli must be greater than 0.");
    const size_t sizeQ = multipartyMode == NOISE_FLOODING_MULTIPARTY ?
                             numInitialModuli + NOISE_FLOODING::NUM_MODULI_MULTIPARTY :
                             numInitialModuli;

    std::vector<NativeInteger> moduliQ(sizeQ);
    std::vector<NativeInteger> rootsQ(sizeQ);

    // makes sure the first integer is less than 2^60-1 to take advantage of NTL
    // optimizations
    NativeInteger firstInteger = FirstPrime<NativeInteger>(dcrtBits, 2 * n);

    moduliQ[0]                = PreviousPrime<NativeInteger>(firstInteger, 2 * n);
    rootsQ[0]                 = RootOfUnity<NativeInteger>(2 * n, moduliQ[0]);
    NativeInteger lastModulus = moduliQ[0];

    if (multipartyMode == NOISE_FLOODING_MULTIPARTY) {
        NativeInteger multipartyModulus = FirstPrime<NativeInteger>(NOISE_FLOODING::MULTIPARTY_MOD_SIZE, 2 * n);
        moduliQ[1]                      = PreviousPrime<NativeInteger>(multipartyModulus, 2 * n);
        if (moduliQ[1] == lastModulus) {
            moduliQ[1]  = PreviousPrime<NativeInteger>(moduliQ[1], 2 * n);
            lastModulus = moduliQ[1];
        }
        rootsQ[1] = RootOfUnity<NativeInteger>(2 * n, moduliQ[1]);

        for (size_t i = 2; i < 1 + NOISE_FLOODING::NUM_MODULI_MULTIPARTY; i++) {
            moduliQ[i] = PreviousPrime<NativeInteger>(moduliQ[i - 1], 2 * n);
            rootsQ[i]  = RootOfUnity<NativeInteger>(2 * n, moduliQ[i]);
            if (lastModulus != moduliQ[0])
                lastModulus = moduliQ[i];
        }
    }

    size_t index = 1 + (sizeQ - numInitialModuli);
    if (index < sizeQ) {
        moduliQ[index] = PreviousPrime<NativeInteger>(lastModulus, 2 * n);
        rootsQ[index]  = RootOfUnity<NativeInteger>(2 * n, moduliQ[index]);
        for (size_t i = index + 1; i < sizeQ; i++) {
            moduliQ[i] = PreviousPrime<NativeInteger>(moduliQ[i - 1], 2 * n);
            rootsQ[i]  = RootOfUnity<NativeInteger>(2 * n, moduliQ[i]);
        }
    }

    auto params = std::make_shared<ILDCRTParams<BigInteger>>(2 * n, moduliQ, rootsQ);

    ChineseRemainderTransformFTT<NativeVector>().PreCompute(rootsQ, 2 * n, moduliQ);

    cryptoParamsBFVRNS->SetElementParams(params);

    const EncodingParams encodingParams = cryptoParamsBFVRNS->GetEncodingParams();
    if (encodingParams->GetBatchSize() > n)
        OPENFHE_THROW(config_error, "The batch size cannot be larger than the ring dimension.");

    if (encodingParams->GetBatchSize() & (encodingParams->GetBatchSize() - 1))
        OPENFHE_THROW(config_error, "The batch size can only be set to zero (for full packing) or a power of two.");

    // if no batch size was specified, we set batchSize = n by default (for full
    // packing)
    if (encodingParams->GetBatchSize() == 0) {
        uint32_t batchSize = n;
        EncodingParams encodingParamsNew(
            std::make_shared<EncodingParamsImpl>(encodingParams->GetPlaintextModulus(), batchSize));
        cryptoParamsBFVRNS->SetEncodingParams(encodingParamsNew);
    }

    uint32_t numPartQ = ComputeNumLargeDigits(numDigits, sizeQ - 1);

    cryptoParamsBFVRNS->PrecomputeCRTTables(ksTech, scalTech, encTech, multTech, numPartQ, 60, 0);

    return true;
}

}  // namespace lbcrypto<|MERGE_RESOLUTION|>--- conflicted
+++ resolved
@@ -285,11 +285,7 @@
         OPENFHE_THROW(config_error, errMsg);
     }
 
-<<<<<<< HEAD
-    if ((n > nCustom) && (nCustom > 0))
-=======
     if ((n > nCustom) && (nCustom != 0))
->>>>>>> a485df1a
         OPENFHE_THROW(config_error, "Ring dimension " + std::to_string(nCustom) +
                                         " specified by the user does not meet the "
                                         "security requirement. Please increase it to " +
