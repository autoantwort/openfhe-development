//==================================================================================
// BSD 2-Clause License
//
// Copyright (c) 2014-2022, NJIT, Duality Technologies Inc. and other contributors
//
// All rights reserved.
//
// Author TPOC: contact@openfhe.org
//
// Redistribution and use in source and binary forms, with or without
// modification, are permitted provided that the following conditions are met:
//
// 1. Redistributions of source code must retain the above copyright notice, this
//    list of conditions and the following disclaimer.
//
// 2. Redistributions in binary form must reproduce the above copyright notice,
//    this list of conditions and the following disclaimer in the documentation
//    and/or other materials provided with the distribution.
//
// THIS SOFTWARE IS PROVIDED BY THE COPYRIGHT HOLDERS AND CONTRIBUTORS "AS IS"
// AND ANY EXPRESS OR IMPLIED WARRANTIES, INCLUDING, BUT NOT LIMITED TO, THE
// IMPLIED WARRANTIES OF MERCHANTABILITY AND FITNESS FOR A PARTICULAR PURPOSE ARE
// DISCLAIMED. IN NO EVENT SHALL THE COPYRIGHT HOLDER OR CONTRIBUTORS BE LIABLE
// FOR ANY DIRECT, INDIRECT, INCIDENTAL, SPECIAL, EXEMPLARY, OR CONSEQUENTIAL
// DAMAGES (INCLUDING, BUT NOT LIMITED TO, PROCUREMENT OF SUBSTITUTE GOODS OR
// SERVICES; LOSS OF USE, DATA, OR PROFITS; OR BUSINESS INTERRUPTION) HOWEVER
// CAUSED AND ON ANY THEORY OF LIABILITY, WHETHER IN CONTRACT, STRICT LIABILITY,
// OR TORT (INCLUDING NEGLIGENCE OR OTHERWISE) ARISING IN ANY WAY OUT OF THE USE
// OF THIS SOFTWARE, EVEN IF ADVISED OF THE POSSIBILITY OF SUCH DAMAGE.
//==================================================================================

#define PROFILE

#include "scheme/ckksrns/ckksrns-fhe.h"

#include "key/privatekey.h"
#include "scheme/ckksrns/ckksrns-cryptoparameters.h"
#include "schemebase/base-scheme.h"
#include "cryptocontext.h"
#include "ciphertext.h"

#include "lattice/lat-hal.h"

#include "math/hal/basicint.h"
#include "math/dftransform.h"

#include "utils/exception.h"
#include "utils/parallel.h"
#include "utils/utilities.h"
#include "scheme/ckksrns/ckksrns-utils.h"

#include <cmath>
#include <memory>
#include <vector>

namespace lbcrypto {

//------------------------------------------------------------------------------
// Bootstrap Wrapper
//------------------------------------------------------------------------------

void FHECKKSRNS::EvalBootstrapSetup(const CryptoContextImpl<DCRTPoly>& cc, std::vector<uint32_t> levelBudget,
                                    std::vector<uint32_t> dim1, uint32_t numSlots, uint32_t correctionFactor) {
    const auto cryptoParams = std::dynamic_pointer_cast<CryptoParametersCKKSRNS>(cc.GetCryptoParameters());

    if (cryptoParams->GetKeySwitchTechnique() != HYBRID)
        OPENFHE_THROW(config_error, "CKKS Bootstrapping is only supported for the Hybrid key switching method.");
#if NATIVEINT == 128 && !defined(__EMSCRIPTEN__)
    if (cryptoParams->GetScalingTechnique() == FLEXIBLEAUTO || cryptoParams->GetScalingTechnique() == FLEXIBLEAUTOEXT)
        OPENFHE_THROW(config_error,
                      "128-bit CKKS Bootstrapping is supported for FIXEDMANUAL and FIXEDAUTO methods only.");
#endif

    uint32_t M     = cc.GetCyclotomicOrder();
    uint32_t slots = (numSlots == 0) ? M / 4 : numSlots;

    // Set correction factor by default, if it is not already set.
    if (correctionFactor == 0) {
        if (cryptoParams->GetScalingTechnique() == FLEXIBLEAUTO ||
            cryptoParams->GetScalingTechnique() == FLEXIBLEAUTOEXT) {
            // The default correction factors chosen yielded the best precision in our experiments.
            // We chose the best fit line from our experiments by running ckks-bootstrapping-precision.cpp.
            // The spreadsheet with our experiments is here:
            // https://docs.google.com/spreadsheets/d/1WqmwBUMNGlX6Uvs9qLXt5yeddtCyWPP55BbJPu5iPAM/edit?usp=sharing
            auto tmp = std::round(-0.265 * (2 * std::log2(M / 2) + std::log2(slots)) + 19.1);
            if (tmp < 7)
                m_correctionFactor = 7;
            else if (tmp > 13)
                m_correctionFactor = 13;
            else
                m_correctionFactor = static_cast<uint32_t>(tmp);
        }
        else {
            m_correctionFactor = 9;
        }
    }
    else {
        m_correctionFactor = correctionFactor;
    }
    m_bootPrecomMap[slots]                      = std::make_shared<CKKSBootstrapPrecom>();
    std::shared_ptr<CKKSBootstrapPrecom> precom = m_bootPrecomMap[slots];

    precom->m_slots = slots;
    precom->m_dim1  = dim1[0];

    double logSlots = std::log2(slots);  // TODO (dsuponit): can logSlots be cast to uint32_t on this line?
    // Perform some checks on the level budget and compute parameters
    std::vector<uint32_t> newBudget = levelBudget;

    if (levelBudget[0] > logSlots) {
        std::cerr << "\nWarning, the level budget for encoding cannot be this large. The budget was changed to "
                  << uint32_t(logSlots) << std::endl;
        newBudget[0] = uint32_t(logSlots);
    }
    if (levelBudget[0] < 1) {
        std::cerr << "\nWarning, the level budget for encoding has to be at least 1. The budget was changed to " << 1
                  << std::endl;
        newBudget[0] = 1;
    }

    if (levelBudget[1] > logSlots) {
        std::cerr << "\nWarning, the level budget for decoding cannot be this large. The budget was changed to "
                  << uint32_t(logSlots) << std::endl;
        newBudget[1] = uint32_t(logSlots);
    }
    if (levelBudget[1] < 1) {
        std::cerr << "\nWarning, the level budget for decoding has to be at least 1. The budget was changed to " << 1
                  << std::endl;
        newBudget[1] = 1;
    }

    precom->m_paramsEnc = GetCollapsedFFTParams(slots, newBudget[0], dim1[0]);
    precom->m_paramsDec = GetCollapsedFFTParams(slots, newBudget[1], dim1[1]);

    uint32_t m    = 4 * slots;
    bool isSparse = (M != m) ? true : false;

    // computes indices for all primitive roots of unity
    std::vector<uint32_t> rotGroup(slots);
    uint32_t fivePows = 1;
    for (uint32_t i = 0; i < slots; ++i) {
        rotGroup[i] = fivePows;
        fivePows *= 5;
        fivePows %= m;
    }

    // computes all powers of a primitive root of unity exp(2 * M_PI/m)
    std::vector<std::complex<double>> ksiPows(m + 1);
    for (uint32_t j = 0; j < m; ++j) {
        double angle = 2.0 * M_PI * j / m;
        ksiPows[j].real(cos(angle));
        ksiPows[j].imag(sin(angle));
    }
    ksiPows[m] = ksiPows[0];

    // Extract the modulus prior to bootstrapping
    NativeInteger q = cryptoParams->GetElementParams()->GetParams()[0]->GetModulus().ConvertToInt();
    double qDouble  = q.ConvertToDouble();

    uint128_t factor = ((uint128_t)1 << ((uint32_t)std::round(std::log2(qDouble))));
    double pre       = qDouble / factor;
    double k         = (cryptoParams->GetSecretKeyDist() == SPARSE_TERNARY) ? K_SPARSE : 1.0;
    double scaleEnc  = pre / k;
    double scaleDec  = 1 / pre;

    uint32_t approxModDepth = GetModDepthInternal(cryptoParams->GetSecretKeyDist());
    uint32_t depthBT        = approxModDepth + 1 + precom->m_paramsEnc[CKKS_BOOT_PARAMS::LEVEL_BUDGET] +
                       precom->m_paramsDec[CKKS_BOOT_PARAMS::LEVEL_BUDGET];

    // compute # of levels to remain when encoding the coefficients
    uint32_t L0 = cryptoParams->GetElementParams()->GetParams().size();
    // for FLEXIBLEAUTOEXT we do not need extra modulus in auxiliary plaintexts
    if (cryptoParams->GetScalingTechnique() == FLEXIBLEAUTOEXT)
        L0 -= 1;
    uint32_t lEnc = L0 - precom->m_paramsEnc[CKKS_BOOT_PARAMS::LEVEL_BUDGET] - 1;
    uint32_t lDec = L0 - depthBT;

    bool isLTBootstrap = (precom->m_paramsEnc[CKKS_BOOT_PARAMS::LEVEL_BUDGET] == 1) &&
                         (precom->m_paramsDec[CKKS_BOOT_PARAMS::LEVEL_BUDGET] == 1);

    if (isLTBootstrap) {
        // allocate all vectors
        std::vector<std::vector<std::complex<double>>> U0(slots, std::vector<std::complex<double>>(slots));
        std::vector<std::vector<std::complex<double>>> U1(slots, std::vector<std::complex<double>>(slots));
        std::vector<std::vector<std::complex<double>>> U0hatT(slots, std::vector<std::complex<double>>(slots));
        std::vector<std::vector<std::complex<double>>> U1hatT(slots, std::vector<std::complex<double>>(slots));

        for (size_t i = 0; i < slots; i++) {
            for (size_t j = 0; j < slots; j++) {
                U0[i][j]     = ksiPows[(j * rotGroup[i]) % m];
                U0hatT[j][i] = std::conj(U0[i][j]);
                U1[i][j]     = std::complex<double>(0, 1) * U0[i][j];
                U1hatT[j][i] = std::conj(U1[i][j]);
            }
        }

        if (!isSparse) {
            precom->m_U0hatTPre = EvalLinearTransformPrecompute(cc, U0hatT, scaleEnc, lEnc);
            precom->m_U0Pre     = EvalLinearTransformPrecompute(cc, U0, scaleDec, lDec);
        }
        else {
            precom->m_U0hatTPre = EvalLinearTransformPrecompute(cc, U0hatT, U1hatT, 0, scaleEnc, lEnc);
            precom->m_U0Pre     = EvalLinearTransformPrecompute(cc, U0, U1, 1, scaleDec, lDec);
        }
    }
    else {
        precom->m_U0hatTPreFFT = EvalCoeffsToSlotsPrecompute(cc, ksiPows, rotGroup, false, scaleEnc, lEnc);
        precom->m_U0PreFFT     = EvalSlotsToCoeffsPrecompute(cc, ksiPows, rotGroup, false, scaleDec, lDec);
    }
}

std::shared_ptr<std::map<usint, EvalKey<DCRTPoly>>> FHECKKSRNS::EvalBootstrapKeyGen(
    const PrivateKey<DCRTPoly> privateKey, uint32_t slots) {
    const auto cryptoParams = std::dynamic_pointer_cast<CryptoParametersCKKSRNS>(privateKey->GetCryptoParameters());

    if (cryptoParams->GetKeySwitchTechnique() != HYBRID)
        OPENFHE_THROW(config_error, "CKKS Bootstrapping is only supported for the Hybrid key switching method.");
#if NATIVEINT == 128 && !defined(__EMSCRIPTEN__)
    if (cryptoParams->GetScalingTechnique() == FLEXIBLEAUTO || cryptoParams->GetScalingTechnique() == FLEXIBLEAUTOEXT)
        OPENFHE_THROW(config_error,
                      "128-bit CKKS Bootstrapping is supported for FIXEDMANUAL and FIXEDAUTO methods only.");
#endif
    auto cc    = privateKey->GetCryptoContext();
    uint32_t M = cc->GetCyclotomicOrder();

    if (slots == 0)
        slots = M / 4;
    // computing all indices for baby-step giant-step procedure
    auto algo     = cc->GetScheme();
    auto evalKeys = algo->EvalAtIndexKeyGen(nullptr, privateKey, FindBootstrapRotationIndices(slots, M));

    auto conjKey       = ConjugateKeyGen(privateKey);
    (*evalKeys)[M - 1] = conjKey;

    return evalKeys;
}

Ciphertext<DCRTPoly> FHECKKSRNS::EvalBootstrap(ConstCiphertext<DCRTPoly> ciphertext, uint32_t numIterations,
                                               uint32_t precision) const {
    const auto cryptoParams = std::dynamic_pointer_cast<CryptoParametersCKKSRNS>(ciphertext->GetCryptoParameters());

    if (cryptoParams->GetKeySwitchTechnique() != HYBRID)
        OPENFHE_THROW(config_error, "CKKS Bootstrapping is only supported for the Hybrid key switching method.");
#if NATIVEINT == 128 && !defined(__EMSCRIPTEN__)
    if (cryptoParams->GetScalingTechnique() == FLEXIBLEAUTO || cryptoParams->GetScalingTechnique() == FLEXIBLEAUTOEXT)
        OPENFHE_THROW(config_error,
                      "128-bit CKKS Bootstrapping is supported for FIXEDMANUAL and FIXEDAUTO methods only.");
#endif
    if (numIterations != 1 && numIterations != 2) {
        OPENFHE_THROW(config_error, "CKKS Iterative Bootstrapping is only supported for 1 or 2 iterations.");
    }

#ifdef BOOTSTRAPTIMING
    TimeVar t;
    double timeEncode(0.0);
    double timeModReduce(0.0);
    double timeDecode(0.0);
#endif

    auto cc        = ciphertext->GetCryptoContext();
    uint32_t M     = cc->GetCyclotomicOrder();
    uint32_t L0    = cryptoParams->GetElementParams()->GetParams().size();
    auto initSizeQ = ciphertext->GetElements()[0].GetNumOfElements();

    if (numIterations > 1) {
        // Step 1: Get the input.
        uint32_t powerOfTwoModulus = 1 << precision;

        // Step 2: Scale up by powerOfTwoModulus, and extend the modulus to powerOfTwoModulus * q.
        // Note that we extend the modulus implicitly without any code calls because the value always stays 0.
        Ciphertext<DCRTPoly> ctScaledUp = ciphertext->Clone();
        // We multiply by powerOfTwoModulus, and leave the last CRT value to be 0 (mod powerOfTwoModulus).
        cc->GetScheme()->MultByIntegerInPlace(ctScaledUp, powerOfTwoModulus);
        ctScaledUp->SetLevel(L0 - ctScaledUp->GetElements()[0].GetNumOfElements());

        // Step 3: Bootstrap the initial ciphertext.
        auto ctInitialBootstrap = cc->EvalBootstrap(ciphertext, numIterations - 1, precision);
        cc->GetScheme()->ModReduceInternalInPlace(ctInitialBootstrap, BASE_NUM_LEVELS_TO_DROP);

        // Step 4: Scale up by powerOfTwoModulus.
        cc->GetScheme()->MultByIntegerInPlace(ctInitialBootstrap, powerOfTwoModulus);

        // Step 5: Mod-down to powerOfTwoModulus * q
        // We mod down, and leave the last CRT value to be 0 because it's divisible by powerOfTwoModulus.
        auto ctBootstrappedScaledDown = ctInitialBootstrap->Clone();
        auto bootstrappingSizeQ       = ctBootstrappedScaledDown->GetElements()[0].GetNumOfElements();

        // If we start with more towers, than we obtain from bootstrapping, return the original ciphertext.
        if (bootstrappingSizeQ <= initSizeQ) {
            return ciphertext->Clone();
        }
        for (auto& cv : ctBootstrappedScaledDown->GetElements()) {
            cv.DropLastElements(bootstrappingSizeQ - initSizeQ);
        }
        ctBootstrappedScaledDown->SetLevel(L0 - ctBootstrappedScaledDown->GetElements()[0].GetNumOfElements());

        // Step 6 and 7: Calculate the bootstrapping error by subtracting the original ciphertext from the bootstrapped ciphertext. Mod down to q is done implicitly.
        auto ctBootstrappingError = cc->EvalSub(ctBootstrappedScaledDown, ctScaledUp);

        // Step 8: Bootstrap the error.
        auto ctBootstrappedError = cc->EvalBootstrap(ctBootstrappingError, 1, 0);
        cc->GetScheme()->ModReduceInternalInPlace(ctBootstrappedError, BASE_NUM_LEVELS_TO_DROP);

        // Step 9: Subtract the bootstrapped error from the initial bootstrap to get even lower error.
        auto finalCiphertext = cc->EvalSub(ctInitialBootstrap, ctBootstrappedError);

        // Step 10: Scale back down by powerOfTwoModulus to get the original message.
        cc->EvalMultInPlace(finalCiphertext, static_cast<double>(1) / powerOfTwoModulus);
        return finalCiphertext;
    }

    uint32_t slots = ciphertext->GetSlots();

    auto pair = m_bootPrecomMap.find(slots);
    if (pair == m_bootPrecomMap.end()) {
        std::string errorMsg(std::string("Precomputations for ") + std::to_string(slots) +
                             std::string(" slots were not generated") +
                             std::string(" Need to call EvalBootstrapSetup and then EvalBootstrapKeyGen to proceed"));
        OPENFHE_THROW(type_error, errorMsg);
    }
    const std::shared_ptr<CKKSBootstrapPrecom> precom = pair->second;
    size_t N                                          = cc->GetRingDimension();

    auto elementParamsRaised = *(cryptoParams->GetElementParams());

    // For FLEXIBLEAUTOEXT we raised ciphertext does not include extra modulus
    // as it is multiplied by auxiliary plaintext
    if (cryptoParams->GetScalingTechnique() == FLEXIBLEAUTOEXT) {
        elementParamsRaised.PopLastParam();
    }

    auto paramsQ = elementParamsRaised.GetParams();
    usint sizeQ  = paramsQ.size();

    std::vector<NativeInteger> moduli(sizeQ);
    std::vector<NativeInteger> roots(sizeQ);
    for (size_t i = 0; i < sizeQ; i++) {
        moduli[i] = paramsQ[i]->GetModulus();
        roots[i]  = paramsQ[i]->GetRootOfUnity();
    }
    auto elementParamsRaisedPtr = std::make_shared<ILDCRTParams<DCRTPoly::Integer>>(M, moduli, roots);

    NativeInteger q = elementParamsRaisedPtr->GetParams()[0]->GetModulus().ConvertToInt();
    double qDouble  = q.ConvertToDouble();

    const auto p = cryptoParams->GetPlaintextModulus();
    double powP  = pow(2, p);

    int32_t deg = std::round(std::log2(qDouble / powP));
#if NATIVEINT != 128
    if (deg > static_cast<int32_t>(m_correctionFactor)) {
        OPENFHE_THROW(math_error, "Degree [" + std::to_string(deg) +
                                      "] must be less than or equal to the correction factor [" +
                                      std::to_string(m_correctionFactor) + "].");
    }
#endif
    uint32_t correction = m_correctionFactor - deg;
    double post         = std::pow(2, static_cast<double>(deg));

    double pre      = 1. / post;
    uint64_t scalar = std::llround(post);

    //------------------------------------------------------------------------------
    // RAISING THE MODULUS
    //------------------------------------------------------------------------------

    // In FLEXIBLEAUTO, raising the ciphertext to a larger number
    // of towers is a bit more complex, because we need to adjust
    // it's scaling factor to the one that corresponds to the level
    // it's being raised to.
    // Increasing the modulus

    Ciphertext<DCRTPoly> raised = ciphertext->Clone();
    auto algo                   = cc->GetScheme();
    algo->ModReduceInternalInPlace(raised, raised->GetNoiseScaleDeg() - 1);

    AdjustCiphertext(raised, correction);
    auto ctxtDCRT = raised->GetElements();

    // We only use the level 0 ciphertext here. All other towers are automatically ignored to make
    // CKKS bootstrapping faster.
    for (size_t i = 0; i < ctxtDCRT.size(); i++) {
        DCRTPoly temp(elementParamsRaisedPtr, COEFFICIENT);
        ctxtDCRT[i].SetFormat(COEFFICIENT);
        temp = ctxtDCRT[i].GetElementAtIndex(0);
        temp.SetFormat(EVALUATION);
        ctxtDCRT[i] = temp;
    }

    raised->SetElements(ctxtDCRT);
    raised->SetLevel(L0 - ctxtDCRT[0].GetNumOfElements());

#ifdef BOOTSTRAPTIMING
    std::cerr << "\nNumber of levels at the beginning of bootstrapping: "
              << raised->GetElements()[0].GetNumOfElements() - 1 << std::endl;
#endif

    //------------------------------------------------------------------------------
    // SETTING PARAMETERS FOR APPROXIMATE MODULAR REDUCTION
    //------------------------------------------------------------------------------

    // Coefficients of the Chebyshev series interpolating 1/(2 Pi) Sin(2 Pi K x)
    std::vector<double> coefficients;
    double k = 0;

    if (cryptoParams->GetSecretKeyDist() == SPARSE_TERNARY) {
        coefficients = g_coefficientsSparse;
        // k = K_SPARSE;
        k = 1.0;  // do not divide by k as we already did it during precomputation
    }
    else {
        coefficients = g_coefficientsUniform;
        k            = K_UNIFORM;
    }

    double constantEvalMult = pre * (1.0 / (k * N));

    cc->EvalMultInPlace(raised, constantEvalMult);

    // no linear transformations are needed for Chebyshev series as the range has been normalized to [-1,1]
    double coeffLowerBound = -1;
    double coeffUpperBound = 1;

    Ciphertext<DCRTPoly> ctxtDec;

    bool isLTBootstrap = (precom->m_paramsEnc[CKKS_BOOT_PARAMS::LEVEL_BUDGET] == 1) &&
                         (precom->m_paramsDec[CKKS_BOOT_PARAMS::LEVEL_BUDGET] == 1);
    if (slots == M / 4) {
        //------------------------------------------------------------------------------
        // FULLY PACKED CASE
        //------------------------------------------------------------------------------

#ifdef BOOTSTRAPTIMING
        TIC(t);
#endif

        //------------------------------------------------------------------------------
        // Running CoeffToSlot
        //------------------------------------------------------------------------------

        // need to call internal modular reduction so it also works for FLEXIBLEAUTO
        algo->ModReduceInternalInPlace(raised, BASE_NUM_LEVELS_TO_DROP);

        // only one linear transform is needed as the other one can be derived
        auto ctxtEnc = (isLTBootstrap) ? EvalLinearTransform(precom->m_U0hatTPre, raised) :
                                         EvalCoeffsToSlots(precom->m_U0hatTPreFFT, raised);

        auto evalKeyMap = cc->GetEvalAutomorphismKeyMap(ctxtEnc->GetKeyTag());
        auto conj       = Conjugate(ctxtEnc, evalKeyMap);
        auto ctxtEncI   = cc->EvalSub(ctxtEnc, conj);
        cc->EvalAddInPlace(ctxtEnc, conj);
        algo->MultByMonomialInPlace(ctxtEncI, 3 * M / 4);

        if (cryptoParams->GetScalingTechnique() == FIXEDMANUAL) {
            while (ctxtEnc->GetNoiseScaleDeg() > 1) {
                cc->ModReduceInPlace(ctxtEnc);
                cc->ModReduceInPlace(ctxtEncI);
            }
        }
        else {
            if (ctxtEnc->GetNoiseScaleDeg() == 2) {
                algo->ModReduceInternalInPlace(ctxtEnc, BASE_NUM_LEVELS_TO_DROP);
                algo->ModReduceInternalInPlace(ctxtEncI, BASE_NUM_LEVELS_TO_DROP);
            }
        }

        //------------------------------------------------------------------------------
        // Running Approximate Mod Reduction
        //------------------------------------------------------------------------------

        // Evaluate Chebyshev series for the sine wave
        ctxtEnc  = cc->EvalChebyshevSeries(ctxtEnc, coefficients, coeffLowerBound, coeffUpperBound);
        ctxtEncI = cc->EvalChebyshevSeries(ctxtEncI, coefficients, coeffLowerBound, coeffUpperBound);

        // Double-angle iterations
        if ((cryptoParams->GetSecretKeyDist() == UNIFORM_TERNARY) ||
            (cryptoParams->GetSecretKeyDist() == SPARSE_TERNARY)) {
            if (cryptoParams->GetScalingTechnique() != FIXEDMANUAL) {
                algo->ModReduceInternalInPlace(ctxtEnc, BASE_NUM_LEVELS_TO_DROP);
                algo->ModReduceInternalInPlace(ctxtEncI, BASE_NUM_LEVELS_TO_DROP);
            }
            uint32_t numIter;
            if (cryptoParams->GetSecretKeyDist() == UNIFORM_TERNARY)
                numIter = R_UNIFORM;
            else
                numIter = R_SPARSE;
            ApplyDoubleAngleIterations(ctxtEnc, numIter);
            ApplyDoubleAngleIterations(ctxtEncI, numIter);
        }

        algo->MultByMonomialInPlace(ctxtEncI, M / 4);
        cc->EvalAddInPlace(ctxtEnc, ctxtEncI);

        // scale the message back up after Chebyshev interpolation
        algo->MultByIntegerInPlace(ctxtEnc, scalar);

#ifdef BOOTSTRAPTIMING
        timeModReduce = TOC(t);

        std::cerr << "Approximate modular reduction time: " << timeModReduce / 1000.0 << " s" << std::endl;

        // Running SlotToCoeff

        TIC(t);
#endif

        //------------------------------------------------------------------------------
        // Running SlotToCoeff
        //------------------------------------------------------------------------------

        // In the case of FLEXIBLEAUTO, we need one extra tower
        // TODO: See if we can remove the extra level in FLEXIBLEAUTO
        if (cryptoParams->GetScalingTechnique() != FIXEDMANUAL) {
            algo->ModReduceInternalInPlace(ctxtEnc, BASE_NUM_LEVELS_TO_DROP);
        }

        // Only one linear transform is needed
        ctxtDec = (isLTBootstrap) ? EvalLinearTransform(precom->m_U0Pre, ctxtEnc) :
                                    EvalSlotsToCoeffs(precom->m_U0PreFFT, ctxtEnc);
    }
    else {
        //------------------------------------------------------------------------------
        // SPARSELY PACKED CASE
        //------------------------------------------------------------------------------

        //------------------------------------------------------------------------------
        // Running PartialSum
        //------------------------------------------------------------------------------

        for (uint32_t j = 1; j < N / (2 * slots); j <<= 1) {
            auto temp = cc->EvalRotate(raised, j * slots);
            cc->EvalAddInPlace(raised, temp);
        }

#ifdef BOOTSTRAPTIMING
        TIC(t);
#endif

        //------------------------------------------------------------------------------
        // Running CoeffsToSlots
        //------------------------------------------------------------------------------

        algo->ModReduceInternalInPlace(raised, BASE_NUM_LEVELS_TO_DROP);

        auto ctxtEnc = (isLTBootstrap) ? EvalLinearTransform(precom->m_U0hatTPre, raised) :
                                         EvalCoeffsToSlots(precom->m_U0hatTPreFFT, raised);

        auto evalKeyMap = cc->GetEvalAutomorphismKeyMap(ctxtEnc->GetKeyTag());
        auto conj       = Conjugate(ctxtEnc, evalKeyMap);
        cc->EvalAddInPlace(ctxtEnc, conj);

        if (cryptoParams->GetScalingTechnique() == FIXEDMANUAL) {
            while (ctxtEnc->GetNoiseScaleDeg() > 1) {
                cc->ModReduceInPlace(ctxtEnc);
            }
        }
        else {
            if (ctxtEnc->GetNoiseScaleDeg() == 2) {
                algo->ModReduceInternalInPlace(ctxtEnc, BASE_NUM_LEVELS_TO_DROP);
            }
        }

#ifdef BOOTSTRAPTIMING
        timeEncode = TOC(t);

        std::cerr << "\nEncoding time: " << timeEncode / 1000.0 << " s" << std::endl;

        // Running Approximate Mod Reduction

        TIC(t);
#endif

        //------------------------------------------------------------------------------
        // Running Approximate Mod Reduction
        //------------------------------------------------------------------------------

        // Evaluate Chebyshev series for the sine wave
        ctxtEnc = cc->EvalChebyshevSeries(ctxtEnc, coefficients, coeffLowerBound, coeffUpperBound);

        // Double-angle iterations
        if ((cryptoParams->GetSecretKeyDist() == UNIFORM_TERNARY) ||
            (cryptoParams->GetSecretKeyDist() == SPARSE_TERNARY)) {
            if (cryptoParams->GetScalingTechnique() != FIXEDMANUAL) {
                algo->ModReduceInternalInPlace(ctxtEnc, BASE_NUM_LEVELS_TO_DROP);
            }
            uint32_t numIter;
            if (cryptoParams->GetSecretKeyDist() == UNIFORM_TERNARY)
                numIter = R_UNIFORM;
            else
                numIter = R_SPARSE;
            ApplyDoubleAngleIterations(ctxtEnc, numIter);
        }

        // scale the message back up after Chebyshev interpolation
        algo->MultByIntegerInPlace(ctxtEnc, scalar);

#ifdef BOOTSTRAPTIMING
        timeModReduce = TOC(t);

        std::cerr << "Approximate modular reduction time: " << timeModReduce / 1000.0 << " s" << std::endl;

        // Running SlotToCoeff

        TIC(t);
#endif

        //------------------------------------------------------------------------------
        // Running SlotsToCoeffs
        //------------------------------------------------------------------------------

        // In the case of FLEXIBLEAUTO, we need one extra tower
        // TODO: See if we can remove the extra level in FLEXIBLEAUTO
        if (cryptoParams->GetScalingTechnique() != FIXEDMANUAL) {
            algo->ModReduceInternalInPlace(ctxtEnc, BASE_NUM_LEVELS_TO_DROP);
        }

        // linear transform for decoding
        ctxtDec = (isLTBootstrap) ? EvalLinearTransform(precom->m_U0Pre, ctxtEnc) :
                                    EvalSlotsToCoeffs(precom->m_U0PreFFT, ctxtEnc);

        cc->EvalAddInPlace(ctxtDec, cc->EvalRotate(ctxtDec, slots));
    }

#if NATIVEINT != 128
    // 64-bit only: scale back the message to its original scale.
    uint64_t corFactor = (uint64_t)1 << std::llround(correction);
    algo->MultByIntegerInPlace(ctxtDec, corFactor);
#endif

#ifdef BOOTSTRAPTIMING
    timeDecode = TOC(t);

    std::cout << "Decoding time: " << timeDecode / 1000.0 << " s" << std::endl;
#endif

    auto bootstrappingNumTowers = ctxtDec->GetElements()[0].GetNumOfElements();

    // If we start with more towers, than we obtain from bootstrapping, return the original ciphertext.
    if (bootstrappingNumTowers <= initSizeQ) {
        return ciphertext->Clone();
    }

    return ctxtDec;
}

//------------------------------------------------------------------------------
// Find Rotation Indices
//------------------------------------------------------------------------------

std::vector<int32_t> FHECKKSRNS::FindBootstrapRotationIndices(uint32_t slots, uint32_t M) {
    auto pair = m_bootPrecomMap.find(slots);
    if (pair == m_bootPrecomMap.end()) {
        std::string errorMsg(std::string("Precomputations for ") + std::to_string(slots) +
                             std::string(" slots were not generated") +
                             std::string(" Need to call EvalBootstrapSetup to proceed"));
        OPENFHE_THROW(type_error, errorMsg);
    }
    const std::shared_ptr<CKKSBootstrapPrecom> precom = pair->second;

    std::vector<int32_t> fullIndexList;

    bool isLTBootstrap = (precom->m_paramsEnc[CKKS_BOOT_PARAMS::LEVEL_BUDGET] == 1) &&
                         (precom->m_paramsDec[CKKS_BOOT_PARAMS::LEVEL_BUDGET] == 1);

    if (isLTBootstrap) {
        std::vector<int32_t> indexList = FindLinearTransformRotationIndices(slots, M);
        fullIndexList.insert(fullIndexList.end(), indexList.begin(), indexList.end());
    }
    else {
        std::vector<int32_t> indexListCtS = FindCoeffsToSlotsRotationIndices(slots, M);
        std::vector<int32_t> indexListStC = FindSlotsToCoeffsRotationIndices(slots, M);

        fullIndexList.insert(fullIndexList.end(), indexListCtS.begin(), indexListCtS.end());
        fullIndexList.insert(fullIndexList.end(), indexListStC.begin(), indexListStC.end());
    }

    // Remove possible duplicates
    sort(fullIndexList.begin(), fullIndexList.end());
    fullIndexList.erase(unique(fullIndexList.begin(), fullIndexList.end()), fullIndexList.end());

    // remove automorphisms corresponding to 0
    fullIndexList.erase(std::remove(fullIndexList.begin(), fullIndexList.end(), 0), fullIndexList.end());
    fullIndexList.erase(std::remove(fullIndexList.begin(), fullIndexList.end(), M / 4), fullIndexList.end());

    return fullIndexList;
}

std::vector<int32_t> FHECKKSRNS::FindLinearTransformRotationIndices(uint32_t slots, uint32_t M) {
    auto pair = m_bootPrecomMap.find(slots);
    if (pair == m_bootPrecomMap.end()) {
        std::string errorMsg(std::string("Precomputations for ") + std::to_string(slots) +
                             std::string(" slots were not generated") +
                             std::string(" Need to call EvalBootstrapSetup to proceed"));
        OPENFHE_THROW(type_error, errorMsg);
    }
    const std::shared_ptr<CKKSBootstrapPrecom> precom = pair->second;

    std::vector<int32_t> indexList;

    // Computing the baby-step g and the giant-step h.
    int g = (precom->m_dim1 == 0) ? ceil(sqrt(slots)) : precom->m_dim1;
    int h = ceil(static_cast<double>(slots) / g);

    // computing all indices for baby-step giant-step procedure
    // ATTN: resize() is used as indexListEvalLT may be empty here
    indexList.reserve(g + h - 2);
    for (int i = 0; i < g; i++) {
        indexList.emplace_back(i + 1);
    }
    for (int i = 2; i < h; i++) {
        indexList.emplace_back(g * i);
    }

    uint32_t m = slots * 4;
    // additional automorphisms are needed for sparse bootstrapping
    if (m != M) {
        for (uint32_t j = 1; j < M / m; j <<= 1) {
            indexList.emplace_back(j * slots);
        }
    }
    // Remove possible duplicates
    sort(indexList.begin(), indexList.end());
    indexList.erase(unique(indexList.begin(), indexList.end()), indexList.end());

    // remove automorphisms corresponding to 0
    indexList.erase(std::remove(indexList.begin(), indexList.end(), 0), indexList.end());
    indexList.erase(std::remove(indexList.begin(), indexList.end(), M / 4), indexList.end());

    return indexList;
}

std::vector<int32_t> FHECKKSRNS::FindCoeffsToSlotsRotationIndices(uint32_t slots, uint32_t M) {
    auto pair = m_bootPrecomMap.find(slots);
    if (pair == m_bootPrecomMap.end()) {
        std::string errorMsg(std::string("Precomputations for ") + std::to_string(slots) +
                             std::string(" slots were not generated") +
                             std::string(" Need to call EvalBootstrapSetup to proceed"));
        OPENFHE_THROW(type_error, errorMsg);
    }
    const std::shared_ptr<CKKSBootstrapPrecom> precom = pair->second;

    std::vector<int32_t> indexList;

    int32_t levelBudget     = precom->m_paramsEnc[CKKS_BOOT_PARAMS::LEVEL_BUDGET];
    int32_t layersCollapse  = precom->m_paramsEnc[CKKS_BOOT_PARAMS::LAYERS_COLL];
    int32_t remCollapse     = precom->m_paramsEnc[CKKS_BOOT_PARAMS::LAYERS_REM];
    int32_t numRotations    = precom->m_paramsEnc[CKKS_BOOT_PARAMS::NUM_ROTATIONS];
    int32_t b               = precom->m_paramsEnc[CKKS_BOOT_PARAMS::BABY_STEP];
    int32_t g               = precom->m_paramsEnc[CKKS_BOOT_PARAMS::GIANT_STEP];
    int32_t numRotationsRem = precom->m_paramsEnc[CKKS_BOOT_PARAMS::NUM_ROTATIONS_REM];
    int32_t bRem            = precom->m_paramsEnc[CKKS_BOOT_PARAMS::BABY_STEP_REM];
    int32_t gRem            = precom->m_paramsEnc[CKKS_BOOT_PARAMS::GIANT_STEP_REM];

    int32_t stop;
    int32_t flagRem;
    if (remCollapse == 0) {
        stop    = -1;
        flagRem = 0;
    }
    else {
        stop    = 0;
        flagRem = 1;
    }

    // Computing all indices for baby-step giant-step procedure for encoding and decoding
    if (flagRem == 0) {
        indexList.reserve(b + g - 2 + 1);
    }
    else {
        indexList.reserve(b + g - 2 + bRem + gRem - 2 + 1);
    }

    for (int32_t s = int32_t(levelBudget) - 1; s > stop; s--) {
        for (int32_t j = 0; j < g; j++) {
            indexList.emplace_back(ReduceRotation(
                (j - int32_t((numRotations + 1) / 2) + 1) * (1 << ((s - flagRem) * layersCollapse + remCollapse)),
                slots));
        }

        for (int32_t i = 0; i < b; i++) {
            indexList.emplace_back(
                ReduceRotation((g * i) * (1 << ((s - flagRem) * layersCollapse + remCollapse)), M / 4));
        }
    }

    if (flagRem) {
        for (int32_t j = 0; j < gRem; j++) {
            indexList.emplace_back(ReduceRotation((j - int32_t((numRotationsRem + 1) / 2) + 1), slots));
        }
        for (int32_t i = 0; i < bRem; i++) {
            indexList.emplace_back(ReduceRotation(gRem * i, M / 4));
        }
    }

    uint32_t m = slots * 4;
    // additional automorphisms are needed for sparse bootstrapping
    if (m != M) {
        for (uint32_t j = 1; j < M / m; j <<= 1) {
            indexList.emplace_back(j * slots);
        }
    }

    // Remove possible duplicates
    sort(indexList.begin(), indexList.end());
    indexList.erase(unique(indexList.begin(), indexList.end()), indexList.end());

    // remove automorphisms corresponding to 0
    indexList.erase(std::remove(indexList.begin(), indexList.end(), 0), indexList.end());
    indexList.erase(std::remove(indexList.begin(), indexList.end(), M / 4), indexList.end());

    return indexList;
}

std::vector<int32_t> FHECKKSRNS::FindSlotsToCoeffsRotationIndices(uint32_t slots, uint32_t M) {
    auto pair = m_bootPrecomMap.find(slots);
    if (pair == m_bootPrecomMap.end()) {
        std::string errorMsg(std::string("Precomputations for ") + std::to_string(slots) +
                             std::string(" slots were not generated") +
                             std::string(" Need to call EvalBootstrapSetup to proceed"));
        OPENFHE_THROW(type_error, errorMsg);
    }
    const std::shared_ptr<CKKSBootstrapPrecom> precom = pair->second;

    std::vector<int32_t> indexList;

    int32_t levelBudget     = precom->m_paramsDec[CKKS_BOOT_PARAMS::LEVEL_BUDGET];
    int32_t layersCollapse  = precom->m_paramsDec[CKKS_BOOT_PARAMS::LAYERS_COLL];
    int32_t remCollapse     = precom->m_paramsDec[CKKS_BOOT_PARAMS::LAYERS_REM];
    int32_t numRotations    = precom->m_paramsDec[CKKS_BOOT_PARAMS::NUM_ROTATIONS];
    int32_t b               = precom->m_paramsDec[CKKS_BOOT_PARAMS::BABY_STEP];
    int32_t g               = precom->m_paramsDec[CKKS_BOOT_PARAMS::GIANT_STEP];
    int32_t numRotationsRem = precom->m_paramsDec[CKKS_BOOT_PARAMS::NUM_ROTATIONS_REM];
    int32_t bRem            = precom->m_paramsDec[CKKS_BOOT_PARAMS::BABY_STEP_REM];
    int32_t gRem            = precom->m_paramsDec[CKKS_BOOT_PARAMS::GIANT_STEP_REM];

    int32_t flagRem;
    if (remCollapse == 0) {
        flagRem = 0;
    }
    else {
        flagRem = 1;
    }

    // Computing all indices for baby-step giant-step procedure for encoding and decoding
    if (flagRem == 0) {
        indexList.reserve(b + g - 2 + 1);
    }
    else {
        indexList.reserve(b + g - 2 + bRem + gRem - 2 + 1);
    }

    for (int32_t s = 0; s < int32_t(levelBudget); s++) {
        for (int32_t j = 0; j < g; j++) {
            indexList.emplace_back(
                ReduceRotation((j - (numRotations + 1) / 2 + 1) * (1 << (s * layersCollapse)), M / 4));
        }
        for (int32_t i = 0; i < b; i++) {
            indexList.emplace_back(ReduceRotation((g * i) * (1 << (s * layersCollapse)), M / 4));
        }
    }

    if (flagRem) {
        int32_t s = int32_t(levelBudget) - flagRem;
        for (int32_t j = 0; j < gRem; j++) {
            indexList.emplace_back(
                ReduceRotation((j - (numRotationsRem + 1) / 2 + 1) * (1 << (s * layersCollapse)), M / 4));
        }
        for (int32_t i = 0; i < bRem; i++) {
            indexList.emplace_back(ReduceRotation((gRem * i) * (1 << (s * layersCollapse)), M / 4));
        }
    }

    uint32_t m = slots * 4;
    // additional automorphisms are needed for sparse bootstrapping
    if (m != M) {
        for (uint32_t j = 1; j < M / m; j <<= 1) {
            indexList.emplace_back(j * slots);
        }
    }

    // Remove possible duplicates
    sort(indexList.begin(), indexList.end());
    indexList.erase(unique(indexList.begin(), indexList.end()), indexList.end());

    // remove automorphisms corresponding to 0
    indexList.erase(std::remove(indexList.begin(), indexList.end(), 0), indexList.end());
    indexList.erase(std::remove(indexList.begin(), indexList.end(), M / 4), indexList.end());

    return indexList;
}

//------------------------------------------------------------------------------
// Precomputations for CoeffsToSlots and SlotsToCoeffs
//------------------------------------------------------------------------------

std::vector<ConstPlaintext> FHECKKSRNS::EvalLinearTransformPrecompute(
    const CryptoContextImpl<DCRTPoly>& cc, const std::vector<std::vector<std::complex<double>>>& A, double scale,
    uint32_t L) const {
    if (A[0].size() != A.size()) {
        OPENFHE_THROW(math_error, "The matrix passed to EvalLTPrecompute is not square");
    }

    uint32_t slots = A.size();

    auto pair = m_bootPrecomMap.find(slots);
    if (pair == m_bootPrecomMap.end()) {
        std::string errorMsg(std::string("Precomputations for ") + std::to_string(slots) +
                             std::string(" slots were not generated") +
                             std::string(" Need to call EvalBootstrapSetup to proceed"));
        OPENFHE_THROW(type_error, errorMsg);
    }
    const std::shared_ptr<CKKSBootstrapPrecom> precom = pair->second;

    uint32_t M = cc.GetCyclotomicOrder();

    // Computing the baby-step bStep and the giant-step gStep.
    int bStep = (precom->m_dim1 == 0) ? ceil(sqrt(slots)) : precom->m_dim1;
    int gStep = ceil(static_cast<double>(slots) / bStep);

    // make sure the plaintext is created only with the necessary amount of moduli

    const auto cryptoParams = std::dynamic_pointer_cast<CryptoParametersCKKSRNS>(cc.GetCryptoParameters());

    ILDCRTParams<DCRTPoly::Integer> elementParams = *(cryptoParams->GetElementParams());

    uint32_t towersToDrop = 0;
    if (L != 0) {
        towersToDrop = elementParams.GetParams().size() - L - 1;
    }

    for (uint32_t i = 0; i < towersToDrop; i++) {
        elementParams.PopLastParam();
    }

    auto paramsQ = elementParams.GetParams();
    usint sizeQ  = paramsQ.size();
    auto paramsP = cryptoParams->GetParamsP()->GetParams();
    usint sizeP  = paramsP.size();

    std::vector<NativeInteger> moduli(sizeQ + sizeP);
    std::vector<NativeInteger> roots(sizeQ + sizeP);

    for (size_t i = 0; i < sizeQ; i++) {
        moduli[i] = paramsQ[i]->GetModulus();
        roots[i]  = paramsQ[i]->GetRootOfUnity();
    }

    for (size_t i = 0; i < sizeP; i++) {
        moduli[sizeQ + i] = paramsP[i]->GetModulus();
        roots[sizeQ + i]  = paramsP[i]->GetRootOfUnity();
    }

    auto elementParamsPtr = std::make_shared<ILDCRTParams<DCRTPoly::Integer>>(M, moduli, roots);
    //  auto elementParamsPtr2 = std::dynamic_pointer_cast<typename DCRTPoly::Params>(elementParamsPtr);

    std::vector<ConstPlaintext> result(slots);
// parallelizing the loop (below) with OMP causes a segfault on MinGW
// see https://github.com/openfheorg/openfhe-development/issues/176
#if !defined(__MINGW32__) && !defined(__MINGW64__)
    #pragma omp parallel for
#endif
    for (int j = 0; j < gStep; j++) {
        int offset = -bStep * j;
        for (int i = 0; i < bStep; i++) {
            if (bStep * j + i < static_cast<int>(slots)) {
                auto diag = ExtractShiftedDiagonal(A, bStep * j + i);
                for (uint32_t k = 0; k < diag.size(); k++)
                    diag[k] *= scale;

                result[bStep * j + i] =
                    MakeAuxPlaintext(cc, elementParamsPtr, Rotate(diag, offset), 1, towersToDrop, diag.size());
            }
        }
    }
    return result;
}

std::vector<ConstPlaintext> FHECKKSRNS::EvalLinearTransformPrecompute(
    const CryptoContextImpl<DCRTPoly>& cc, const std::vector<std::vector<std::complex<double>>>& A,
    const std::vector<std::vector<std::complex<double>>>& B, uint32_t orientation, double scale, uint32_t L) const {
    uint32_t slots = A.size();

    auto pair = m_bootPrecomMap.find(slots);
    if (pair == m_bootPrecomMap.end()) {
        std::string errorMsg(std::string("Precomputations for ") + std::to_string(slots) +
                             std::string(" slots were not generated") +
                             std::string(" Need to call EvalBootstrapSetup to proceed"));
        OPENFHE_THROW(type_error, errorMsg);
    }
    const std::shared_ptr<CKKSBootstrapPrecom> precom = pair->second;

    uint32_t M = cc.GetCyclotomicOrder();

    // Computing the baby-step bStep and the giant-step gStep.
    int bStep = (precom->m_dim1 == 0) ? ceil(sqrt(slots)) : precom->m_dim1;
    int gStep = ceil(static_cast<double>(slots) / bStep);

    // make sure the plaintext is created only with the necessary amount of moduli

    const auto cryptoParams = std::dynamic_pointer_cast<CryptoParametersCKKSRNS>(cc.GetCryptoParameters());

    auto elementParams = *(cryptoParams->GetElementParams());

    uint32_t towersToDrop = 0;
    if (L != 0) {
        towersToDrop = elementParams.GetParams().size() - L - 1;
    }

    for (uint32_t i = 0; i < towersToDrop; i++) {
        elementParams.PopLastParam();
    }

    auto paramsQ = elementParams.GetParams();
    usint sizeQ  = paramsQ.size();
    auto paramsP = cryptoParams->GetParamsP()->GetParams();
    usint sizeP  = paramsP.size();

    std::vector<NativeInteger> moduli(sizeQ + sizeP);
    std::vector<NativeInteger> roots(sizeQ + sizeP);
    for (size_t i = 0; i < sizeQ; i++) {
        moduli[i] = paramsQ[i]->GetModulus();
        roots[i]  = paramsQ[i]->GetRootOfUnity();
    }

    for (size_t i = 0; i < sizeP; i++) {
        moduli[sizeQ + i] = paramsP[i]->GetModulus();
        roots[sizeQ + i]  = paramsP[i]->GetRootOfUnity();
    }

    auto elementParamsPtr = std::make_shared<ILDCRTParams<DCRTPoly::Integer>>(M, moduli, roots);
    //  auto elementParamsPtr2 = std::dynamic_pointer_cast<typename DCRTPoly::Params>(elementParamsPtr);

    std::vector<ConstPlaintext> result(slots);

    if (orientation == 0) {
        // vertical concatenation - used during homomorphic encoding
        // #pragma omp parallel for
        for (int j = 0; j < gStep; j++) {
            int offset = -bStep * j;
            for (int i = 0; i < bStep; i++) {
                if (bStep * j + i < static_cast<int>(slots)) {
                    auto vecA = ExtractShiftedDiagonal(A, bStep * j + i);
                    auto vecB = ExtractShiftedDiagonal(B, bStep * j + i);

                    vecA.insert(vecA.end(), vecB.begin(), vecB.end());
                    for (uint32_t k = 0; k < vecA.size(); k++)
                        vecA[k] *= scale;

                    result[bStep * j + i] =
                        MakeAuxPlaintext(cc, elementParamsPtr, Rotate(vecA, offset), 1, towersToDrop, vecA.size());
                }
            }
        }
    }
    else {
        // horizontal concatenation - used during homomorphic decoding
        std::vector<std::vector<std::complex<double>>> newA(slots);

        //  A and B are concatenated horizontally
        for (uint32_t i = 0; i < A.size(); i++) {
            auto vecA = A[i];
            auto vecB = B[i];
            vecA.insert(vecA.end(), vecB.begin(), vecB.end());
            newA[i] = vecA;
        }

#pragma omp parallel for
        for (int j = 0; j < gStep; j++) {
            int offset = -bStep * j;
            for (int i = 0; i < bStep; i++) {
                if (bStep * j + i < static_cast<int>(slots)) {
                    // shifted diagonal is computed for rectangular map newA of dimension
                    // slots x 2*slots
                    auto vec = ExtractShiftedDiagonal(newA, bStep * j + i);
                    for (uint32_t k = 0; k < vec.size(); k++)
                        vec[k] *= scale;

                    result[bStep * j + i] =
                        MakeAuxPlaintext(cc, elementParamsPtr, Rotate(vec, offset), 1, towersToDrop, vec.size());
                }
            }
        }
    }

    return result;
}

std::vector<std::vector<ConstPlaintext>> FHECKKSRNS::EvalCoeffsToSlotsPrecompute(
    const CryptoContextImpl<DCRTPoly>& cc, const std::vector<std::complex<double>>& A,
    const std::vector<uint32_t>& rotGroup, bool flag_i, double scale, uint32_t L) const {
    uint32_t slots = rotGroup.size();

    auto pair = m_bootPrecomMap.find(slots);
    if (pair == m_bootPrecomMap.end()) {
        std::string errorMsg(std::string("Precomputations for ") + std::to_string(slots) +
                             std::string(" slots were not generated") +
                             std::string(" Need to call EvalBootstrapSetup to proceed"));
        OPENFHE_THROW(type_error, errorMsg);
    }
    const std::shared_ptr<CKKSBootstrapPrecom> precom = pair->second;

    uint32_t M = cc.GetCyclotomicOrder();

    int32_t levelBudget     = precom->m_paramsEnc[CKKS_BOOT_PARAMS::LEVEL_BUDGET];
    int32_t layersCollapse  = precom->m_paramsEnc[CKKS_BOOT_PARAMS::LAYERS_COLL];
    int32_t remCollapse     = precom->m_paramsEnc[CKKS_BOOT_PARAMS::LAYERS_REM];
    int32_t numRotations    = precom->m_paramsEnc[CKKS_BOOT_PARAMS::NUM_ROTATIONS];
    int32_t b               = precom->m_paramsEnc[CKKS_BOOT_PARAMS::BABY_STEP];
    int32_t g               = precom->m_paramsEnc[CKKS_BOOT_PARAMS::GIANT_STEP];
    int32_t numRotationsRem = precom->m_paramsEnc[CKKS_BOOT_PARAMS::NUM_ROTATIONS_REM];
    int32_t bRem            = precom->m_paramsEnc[CKKS_BOOT_PARAMS::BABY_STEP_REM];
    int32_t gRem            = precom->m_paramsEnc[CKKS_BOOT_PARAMS::GIANT_STEP_REM];

    int32_t stop    = -1;
    int32_t flagRem = 0;

    if (remCollapse != 0) {
        stop    = 0;
        flagRem = 1;
    }

    // result is the rotated plaintext version of the coefficients
    std::vector<std::vector<ConstPlaintext>> result(levelBudget);
    for (uint32_t i = 0; i < uint32_t(levelBudget); i++) {
        if (flagRem == 1 && i == 0) {
            // remainder corresponds to index 0 in encoding and to last index in decoding
            result[i] = std::vector<ConstPlaintext>(numRotationsRem);
        }
        else {
            result[i] = std::vector<ConstPlaintext>(numRotations);
        }
    }

    // make sure the plaintext is created only with the necessary amount of moduli

    const auto cryptoParams = std::dynamic_pointer_cast<CryptoParametersCKKSRNS>(cc.GetCryptoParameters());

    auto elementParams = *(cryptoParams->GetElementParams());

    uint32_t towersToDrop = 0;

    if (L != 0) {
        towersToDrop = elementParams.GetParams().size() - L - levelBudget;
    }

    for (uint32_t i = 0; i < towersToDrop; i++) {
        elementParams.PopLastParam();
    }

    uint32_t level0 = towersToDrop + levelBudget - 1;

    auto paramsQ = elementParams.GetParams();
    usint sizeQ  = paramsQ.size();
    auto paramsP = cryptoParams->GetParamsP()->GetParams();
    usint sizeP  = paramsP.size();

    std::vector<NativeInteger> moduli(sizeQ + sizeP);
    std::vector<NativeInteger> roots(sizeQ + sizeP);
    for (size_t i = 0; i < sizeQ; i++) {
        moduli[i] = paramsQ[i]->GetModulus();
        roots[i]  = paramsQ[i]->GetRootOfUnity();
    }

    for (size_t i = 0; i < sizeP; i++) {
        moduli[sizeQ + i] = paramsP[i]->GetModulus();
        roots[sizeQ + i]  = paramsP[i]->GetRootOfUnity();
    }

    // we need to pre-compute the plaintexts in the extended basis P*Q
    std::vector<std::shared_ptr<ILDCRTParams<BigInteger>>> paramsVector(levelBudget - stop);
    for (int32_t s = levelBudget - 1; s >= stop; s--) {
        paramsVector[s - stop] = std::make_shared<ILDCRTParams<BigInteger>>(M, moduli, roots);
        moduli.erase(moduli.begin() + sizeQ - 1);
        roots.erase(roots.begin() + sizeQ - 1);
        sizeQ--;
    }

    if (slots == M / 4) {
        //------------------------------------------------------------------------------
        // fully-packed mode
        //------------------------------------------------------------------------------

        auto coeff = CoeffEncodingCollapse(A, rotGroup, levelBudget, flag_i);

        for (int32_t s = levelBudget - 1; s > stop; s--) {
            for (int32_t i = 0; i < b; i++) {
#if !defined(__MINGW32__) && !defined(__MINGW64__)
    #pragma omp parallel for
#endif
                for (int32_t j = 0; j < g; j++) {
                    if (g * i + j != int32_t(numRotations)) {
                        uint32_t rot =
                            ReduceRotation(-g * i * (1 << ((s - flagRem) * layersCollapse + remCollapse)), slots);
                        if ((flagRem == 0) && (s == stop + 1)) {
                            // do the scaling only at the last set of coefficients
                            for (uint32_t k = 0; k < slots; k++) {
                                coeff[s][g * i + j][k] *= scale;
                            }
                        }

                        auto rotateTemp = Rotate(coeff[s][g * i + j], rot);

                        result[s][g * i + j] =
                            MakeAuxPlaintext(cc, paramsVector[s - stop], rotateTemp, 1, level0 - s, rotateTemp.size());
                    }
                }
            }
        }

        if (flagRem) {
            for (int32_t i = 0; i < bRem; i++) {
#pragma omp parallel for
                for (int32_t j = 0; j < gRem; j++) {
                    if (gRem * i + j != int32_t(numRotationsRem)) {
                        uint32_t rot = ReduceRotation(-gRem * i, slots);
                        for (uint32_t k = 0; k < slots; k++) {
                            coeff[stop][gRem * i + j][k] *= scale;
                        }

                        auto rotateTemp = Rotate(coeff[stop][gRem * i + j], rot);
                        result[stop][gRem * i + j] =
                            MakeAuxPlaintext(cc, paramsVector[0], rotateTemp, 1, level0, rotateTemp.size());
                    }
                }
            }
        }
    }
    else {
        //------------------------------------------------------------------------------
        // sparsely-packed mode
        //------------------------------------------------------------------------------

        auto coeff  = CoeffEncodingCollapse(A, rotGroup, levelBudget, false);
        auto coeffi = CoeffEncodingCollapse(A, rotGroup, levelBudget, true);

        for (int32_t s = levelBudget - 1; s > stop; s--) {
            for (int32_t i = 0; i < b; i++) {
#if !defined(__MINGW32__) && !defined(__MINGW64__)
    #pragma omp parallel for
#endif
                for (int32_t j = 0; j < g; j++) {
                    if (g * i + j != int32_t(numRotations)) {
                        uint32_t rot =
                            ReduceRotation(-g * i * (1 << ((s - flagRem) * layersCollapse + remCollapse)), M / 4);
                        // concatenate the coefficients horizontally on their third dimension, which corresponds to the # of slots
                        auto clearTemp  = coeff[s][g * i + j];
                        auto clearTempi = coeffi[s][g * i + j];
                        clearTemp.insert(clearTemp.end(), clearTempi.begin(), clearTempi.end());
                        if ((flagRem == 0) && (s == stop + 1)) {
                            // do the scaling only at the last set of coefficients
                            for (uint32_t k = 0; k < clearTemp.size(); k++) {
                                clearTemp[k] *= scale;
                            }
                        }

                        auto rotateTemp = Rotate(clearTemp, rot);
                        result[s][g * i + j] =
                            MakeAuxPlaintext(cc, paramsVector[s - stop], rotateTemp, 1, level0 - s, rotateTemp.size());
                    }
                }
            }
        }

        if (flagRem) {
            for (int32_t i = 0; i < bRem; i++) {
#pragma omp parallel for
                for (int32_t j = 0; j < gRem; j++) {
                    if (gRem * i + j != int32_t(numRotationsRem)) {
                        uint32_t rot = ReduceRotation(-gRem * i, M / 4);
                        // concatenate the coefficients on their third dimension, which corresponds to the # of slots
                        auto clearTemp  = coeff[stop][gRem * i + j];
                        auto clearTempi = coeffi[stop][gRem * i + j];
                        clearTemp.insert(clearTemp.end(), clearTempi.begin(), clearTempi.end());
                        for (uint32_t k = 0; k < clearTemp.size(); k++) {
                            clearTemp[k] *= scale;
                        }

                        auto rotateTemp = Rotate(clearTemp, rot);
                        result[stop][gRem * i + j] =
                            MakeAuxPlaintext(cc, paramsVector[0], rotateTemp, 1, level0, rotateTemp.size());
                    }
                }
            }
        }
    }
    return result;
}

std::vector<std::vector<ConstPlaintext>> FHECKKSRNS::EvalSlotsToCoeffsPrecompute(
    const CryptoContextImpl<DCRTPoly>& cc, const std::vector<std::complex<double>>& A,
    const std::vector<uint32_t>& rotGroup, bool flag_i, double scale, uint32_t L) const {
    uint32_t slots = rotGroup.size();

    auto pair = m_bootPrecomMap.find(slots);
    if (pair == m_bootPrecomMap.end()) {
        std::string errorMsg(std::string("Precomputations for ") + std::to_string(slots) +
                             std::string(" slots were not generated") +
                             std::string(" Need to call EvalBootstrapSetup to proceed"));
        OPENFHE_THROW(type_error, errorMsg);
    }
    const std::shared_ptr<CKKSBootstrapPrecom> precom = pair->second;

    uint32_t M = cc.GetCyclotomicOrder();

    int32_t levelBudget     = precom->m_paramsDec[CKKS_BOOT_PARAMS::LEVEL_BUDGET];
    int32_t layersCollapse  = precom->m_paramsDec[CKKS_BOOT_PARAMS::LAYERS_COLL];
    int32_t remCollapse     = precom->m_paramsDec[CKKS_BOOT_PARAMS::LAYERS_REM];
    int32_t numRotations    = precom->m_paramsDec[CKKS_BOOT_PARAMS::NUM_ROTATIONS];
    int32_t b               = precom->m_paramsDec[CKKS_BOOT_PARAMS::BABY_STEP];
    int32_t g               = precom->m_paramsDec[CKKS_BOOT_PARAMS::GIANT_STEP];
    int32_t numRotationsRem = precom->m_paramsDec[CKKS_BOOT_PARAMS::NUM_ROTATIONS_REM];
    int32_t bRem            = precom->m_paramsDec[CKKS_BOOT_PARAMS::BABY_STEP_REM];
    int32_t gRem            = precom->m_paramsDec[CKKS_BOOT_PARAMS::GIANT_STEP_REM];

    int32_t flagRem = 0;

    if (remCollapse != 0) {
        flagRem = 1;
    }

    // result is the rotated plaintext version of coeff
    std::vector<std::vector<ConstPlaintext>> result(levelBudget);
    for (uint32_t i = 0; i < uint32_t(levelBudget); i++) {
        if (flagRem == 1 && i == uint32_t(levelBudget - 1)) {
            // remainder corresponds to index 0 in encoding and to last index in decoding
            result[i] = std::vector<ConstPlaintext>(numRotationsRem);
        }
        else {
            result[i] = std::vector<ConstPlaintext>(numRotations);
        }
    }

    // make sure the plaintext is created only with the necessary amount of moduli

    const auto cryptoParams = std::dynamic_pointer_cast<CryptoParametersCKKSRNS>(cc.GetCryptoParameters());

    auto elementParams = *(cryptoParams->GetElementParams());

    uint32_t towersToDrop = 0;

    if (L != 0) {
        towersToDrop = elementParams.GetParams().size() - L - levelBudget;
    }

    for (uint32_t i = 0; i < towersToDrop; i++) {
        elementParams.PopLastParam();
    }

    uint32_t level0 = towersToDrop;

    auto paramsQ = elementParams.GetParams();
    usint sizeQ  = paramsQ.size();
    auto paramsP = cryptoParams->GetParamsP()->GetParams();
    usint sizeP  = paramsP.size();

    std::vector<NativeInteger> moduli(sizeQ + sizeP);
    std::vector<NativeInteger> roots(sizeQ + sizeP);
    for (size_t i = 0; i < sizeQ; i++) {
        moduli[i] = paramsQ[i]->GetModulus();
        roots[i]  = paramsQ[i]->GetRootOfUnity();
    }

    for (size_t i = 0; i < sizeP; i++) {
        moduli[sizeQ + i] = paramsP[i]->GetModulus();
        roots[sizeQ + i]  = paramsP[i]->GetRootOfUnity();
    }

    // we need to pre-compute the plaintexts in the extended basis P*Q
    std::vector<std::shared_ptr<ILDCRTParams<BigInteger>>> paramsVector(levelBudget - flagRem + 1);
    for (int32_t s = 0; s < levelBudget - flagRem + 1; s++) {
        paramsVector[s] = std::make_shared<ILDCRTParams<BigInteger>>(M, moduli, roots);
        moduli.erase(moduli.begin() + sizeQ - 1);
        roots.erase(roots.begin() + sizeQ - 1);
        sizeQ--;
    }

    if (slots == M / 4) {
        // fully-packed
        auto coeff = CoeffDecodingCollapse(A, rotGroup, levelBudget, flag_i);

        for (int32_t s = 0; s < levelBudget - flagRem; s++) {
            for (int32_t i = 0; i < b; i++) {
#pragma omp parallel for
                for (int32_t j = 0; j < g; j++) {
                    if (g * i + j != int32_t(numRotations)) {
                        uint32_t rot = ReduceRotation(-g * i * (1 << (s * layersCollapse)), slots);
                        if ((flagRem == 0) && (s == levelBudget - flagRem - 1)) {
                            // do the scaling only at the last set of coefficients
                            for (uint32_t k = 0; k < slots; k++) {
                                coeff[s][g * i + j][k] *= scale;
                            }
                        }

                        auto rotateTemp = Rotate(coeff[s][g * i + j], rot);
                        result[s][g * i + j] =
                            MakeAuxPlaintext(cc, paramsVector[s], rotateTemp, 1, level0 + s, rotateTemp.size());
                    }
                }
            }
        }

        if (flagRem) {
            int32_t s = levelBudget - flagRem;
            for (int32_t i = 0; i < bRem; i++) {
#pragma omp parallel for
                for (int32_t j = 0; j < gRem; j++) {
                    if (gRem * i + j != int32_t(numRotationsRem)) {
                        uint32_t rot = ReduceRotation(-gRem * i * (1 << (s * layersCollapse)), slots);
                        for (uint32_t k = 0; k < slots; k++) {
                            coeff[s][gRem * i + j][k] *= scale;
                        }

                        auto rotateTemp = Rotate(coeff[s][gRem * i + j], rot);
                        result[s][gRem * i + j] =
                            MakeAuxPlaintext(cc, paramsVector[s], rotateTemp, 1, level0 + s, rotateTemp.size());
                    }
                }
            }
        }
    }
    else {
        //------------------------------------------------------------------------------
        // sparsely-packed mode
        //------------------------------------------------------------------------------

        auto coeff  = CoeffDecodingCollapse(A, rotGroup, levelBudget, false);
        auto coeffi = CoeffDecodingCollapse(A, rotGroup, levelBudget, true);

        for (int32_t s = 0; s < levelBudget - flagRem; s++) {
            for (int32_t i = 0; i < b; i++) {
#pragma omp parallel for
                for (int32_t j = 0; j < g; j++) {
                    if (g * i + j != int32_t(numRotations)) {
                        uint32_t rot = ReduceRotation(-g * i * (1 << (s * layersCollapse)), M / 4);
                        // concatenate the coefficients horizontally on their third dimension, which corresponds to the # of slots
                        auto clearTemp  = coeff[s][g * i + j];
                        auto clearTempi = coeffi[s][g * i + j];
                        clearTemp.insert(clearTemp.end(), clearTempi.begin(), clearTempi.end());
                        if ((flagRem == 0) && (s == levelBudget - flagRem - 1)) {
                            // do the scaling only at the last set of coefficients
                            for (uint32_t k = 0; k < clearTemp.size(); k++) {
                                clearTemp[k] *= scale;
                            }
                        }

                        auto rotateTemp = Rotate(clearTemp, rot);
                        result[s][g * i + j] =
                            MakeAuxPlaintext(cc, paramsVector[s], rotateTemp, 1, level0 + s, rotateTemp.size());
                    }
                }
            }
        }

        if (flagRem) {
            int32_t s = levelBudget - flagRem;
            for (int32_t i = 0; i < bRem; i++) {
#pragma omp parallel for
                for (int32_t j = 0; j < gRem; j++) {
                    if (gRem * i + j != int32_t(numRotationsRem)) {
                        uint32_t rot = ReduceRotation(-gRem * i * (1 << (s * layersCollapse)), M / 4);
                        // concatenate the coefficients horizontally on their third dimension, which corresponds to the # of slots
                        auto clearTemp  = coeff[s][gRem * i + j];
                        auto clearTempi = coeffi[s][gRem * i + j];
                        clearTemp.insert(clearTemp.end(), clearTempi.begin(), clearTempi.end());
                        for (uint32_t k = 0; k < clearTemp.size(); k++) {
                            clearTemp[k] *= scale;
                        }

                        auto rotateTemp = Rotate(clearTemp, rot);
                        result[s][gRem * i + j] =
                            MakeAuxPlaintext(cc, paramsVector[s], rotateTemp, 1, level0 + s, rotateTemp.size());
                    }
                }
            }
        }
    }
    return result;
}

//------------------------------------------------------------------------------
// EVALUATION: CoeffsToSlots and SlotsToCoeffs
//------------------------------------------------------------------------------

Ciphertext<DCRTPoly> FHECKKSRNS::EvalLinearTransform(const std::vector<ConstPlaintext>& A,
                                                     ConstCiphertext<DCRTPoly> ct) const {
    uint32_t slots = A.size();

    auto pair = m_bootPrecomMap.find(slots);
    if (pair == m_bootPrecomMap.end()) {
        std::string errorMsg(std::string("Precomputations for ") + std::to_string(slots) +
                             std::string(" slots were not generated") +
                             std::string(" Need to call EvalBootstrapSetup and EvalBootstrapKeyGen to proceed"));
        OPENFHE_THROW(type_error, errorMsg);
    }
    const std::shared_ptr<CKKSBootstrapPrecom> precom = pair->second;

    auto cc = ct->GetCryptoContext();
    // Computing the baby-step bStep and the giant-step gStep.
    uint32_t bStep = (precom->m_dim1 == 0) ? ceil(sqrt(slots)) : precom->m_dim1;
    uint32_t gStep = ceil(static_cast<double>(slots) / bStep);

    uint32_t M = cc->GetCyclotomicOrder();
    uint32_t N = cc->GetRingDimension();

    // computes the NTTs for each CRT limb (for the hoisted automorphisms used
    // later on)
    auto digits = cc->EvalFastRotationPrecompute(ct);

    std::vector<Ciphertext<DCRTPoly>> fastRotation(bStep - 1);

    // hoisted automorphisms
#pragma omp parallel for
    for (uint32_t j = 1; j < bStep; j++) {
        fastRotation[j - 1] = cc->EvalFastRotationExt(ct, j, digits, true);
    }

    Ciphertext<DCRTPoly> result;
    DCRTPoly first;

    for (uint32_t j = 0; j < gStep; j++) {
        Ciphertext<DCRTPoly> inner = EvalMultExt(cc->KeySwitchExt(ct, true), A[bStep * j]);
        for (uint32_t i = 1; i < bStep; i++) {
            if (bStep * j + i < slots) {
                EvalAddExtInPlace(inner, EvalMultExt(fastRotation[i - 1], A[bStep * j + i]));
            }
        }

        if (j == 0) {
            first         = cc->KeySwitchDownFirstElement(inner);
            auto elements = inner->GetElements();
            elements[0].SetValuesToZero();
            inner->SetElements(elements);
            result = inner;
        }
        else {
            inner = cc->KeySwitchDown(inner);
            // Find the automorphism index that corresponds to rotation index index.
            usint autoIndex = FindAutomorphismIndex2nComplex(bStep * j, M);
            std::vector<usint> map(N);
            PrecomputeAutoMap(N, autoIndex, &map);
            DCRTPoly firstCurrent = inner->GetElements()[0].AutomorphismTransform(autoIndex, map);
            first += firstCurrent;

            auto innerDigits = cc->EvalFastRotationPrecompute(inner);
            EvalAddExtInPlace(result, cc->EvalFastRotationExt(inner, bStep * j, innerDigits, false));
        }
    }

    result        = cc->KeySwitchDown(result);
    auto elements = result->GetElements();
    elements[0] += first;
    result->SetElements(elements);

    return result;
}

Ciphertext<DCRTPoly> FHECKKSRNS::EvalCoeffsToSlots(const std::vector<std::vector<ConstPlaintext>>& A,
                                                   ConstCiphertext<DCRTPoly> ctxt) const {
    uint32_t slots = ctxt->GetSlots();

    auto pair = m_bootPrecomMap.find(slots);
    if (pair == m_bootPrecomMap.end()) {
        std::string errorMsg(std::string("Precomputations for ") + std::to_string(slots) +
                             std::string(" slots were not generated") +
                             std::string(" Need to call EvalBootstrapSetup and EvalBootstrapKeyGen to proceed"));
        OPENFHE_THROW(type_error, errorMsg);
    }
    const std::shared_ptr<CKKSBootstrapPrecom> precom = pair->second;

    auto cc    = ctxt->GetCryptoContext();
    uint32_t M = cc->GetCyclotomicOrder();
    uint32_t N = cc->GetRingDimension();

    int32_t levelBudget     = precom->m_paramsEnc[CKKS_BOOT_PARAMS::LEVEL_BUDGET];
    int32_t layersCollapse  = precom->m_paramsEnc[CKKS_BOOT_PARAMS::LAYERS_COLL];
    int32_t remCollapse     = precom->m_paramsEnc[CKKS_BOOT_PARAMS::LAYERS_REM];
    int32_t numRotations    = precom->m_paramsEnc[CKKS_BOOT_PARAMS::NUM_ROTATIONS];
    int32_t b               = precom->m_paramsEnc[CKKS_BOOT_PARAMS::BABY_STEP];
    int32_t g               = precom->m_paramsEnc[CKKS_BOOT_PARAMS::GIANT_STEP];
    int32_t numRotationsRem = precom->m_paramsEnc[CKKS_BOOT_PARAMS::NUM_ROTATIONS_REM];
    int32_t bRem            = precom->m_paramsEnc[CKKS_BOOT_PARAMS::BABY_STEP_REM];
    int32_t gRem            = precom->m_paramsEnc[CKKS_BOOT_PARAMS::GIANT_STEP_REM];

    int32_t stop    = -1;
    int32_t flagRem = 0;

    auto algo = cc->GetScheme();

    if (remCollapse != 0) {
        stop    = 0;
        flagRem = 1;
    }

    // precompute the inner and outer rotations
    std::vector<std::vector<int32_t>> rot_in(levelBudget);
    for (uint32_t i = 0; i < uint32_t(levelBudget); i++) {
        if (flagRem == 1 && i == 0) {
            // remainder corresponds to index 0 in encoding and to last index in decoding
            rot_in[i] = std::vector<int32_t>(numRotationsRem + 1);
        }
        else {
            rot_in[i] = std::vector<int32_t>(numRotations + 1);
        }
    }

    std::vector<std::vector<int32_t>> rot_out(levelBudget);
    for (uint32_t i = 0; i < uint32_t(levelBudget); i++) {
        rot_out[i] = std::vector<int32_t>(b + bRem);
    }

    for (int32_t s = levelBudget - 1; s > stop; s--) {
        for (int32_t j = 0; j < g; j++) {
            rot_in[s][j] = ReduceRotation(
                (j - int32_t((numRotations + 1) / 2) + 1) * (1 << ((s - flagRem) * layersCollapse + remCollapse)),
                slots);
        }

        for (int32_t i = 0; i < b; i++) {
            rot_out[s][i] = ReduceRotation((g * i) * (1 << ((s - flagRem) * layersCollapse + remCollapse)), M / 4);
        }
    }

    if (flagRem) {
        for (int32_t j = 0; j < gRem; j++) {
            rot_in[stop][j] = ReduceRotation((j - int32_t((numRotationsRem + 1) / 2) + 1), slots);
        }

        for (int32_t i = 0; i < bRem; i++) {
            rot_out[stop][i] = ReduceRotation((gRem * i), M / 4);
        }
    }

    Ciphertext<DCRTPoly> result = ctxt->Clone();

    // hoisted automorphisms
    for (int32_t s = levelBudget - 1; s > stop; s--) {
        if (s != levelBudget - 1) {
            algo->ModReduceInternalInPlace(result, BASE_NUM_LEVELS_TO_DROP);
        }

        // computes the NTTs for each CRT limb (for the hoisted automorphisms used later on)
        auto digits = cc->EvalFastRotationPrecompute(result);

        std::vector<Ciphertext<DCRTPoly>> fastRotation(g);
#pragma omp parallel for
        for (int32_t j = 0; j < g; j++) {
            if (rot_in[s][j] != 0) {
                fastRotation[j] = cc->EvalFastRotationExt(result, rot_in[s][j], digits, true);
            }
            else {
                fastRotation[j] = cc->KeySwitchExt(result, true);
            }
        }

        Ciphertext<DCRTPoly> outer;
        DCRTPoly first;
        for (int32_t i = 0; i < b; i++) {
            // for the first iteration with j=0:
            int32_t G                  = g * i;
            Ciphertext<DCRTPoly> inner = EvalMultExt(fastRotation[0], A[s][G]);
            // continue the loop
            for (int32_t j = 1; j < g; j++) {
                if ((G + j) != int32_t(numRotations)) {
                    EvalAddExtInPlace(inner, EvalMultExt(fastRotation[j], A[s][G + j]));
                }
            }

            if (i == 0) {
                first         = cc->KeySwitchDownFirstElement(inner);
                auto elements = inner->GetElements();
                elements[0].SetValuesToZero();
                inner->SetElements(elements);
                outer = inner;
            }
            else {
                if (rot_out[s][i] != 0) {
                    inner = cc->KeySwitchDown(inner);
                    // Find the automorphism index that corresponds to rotation index index.
                    usint autoIndex = FindAutomorphismIndex2nComplex(rot_out[s][i], M);
                    std::vector<usint> map(N);
                    PrecomputeAutoMap(N, autoIndex, &map);
                    first += inner->GetElements()[0].AutomorphismTransform(autoIndex, map);
                    auto innerDigits = cc->EvalFastRotationPrecompute(inner);
                    EvalAddExtInPlace(outer, cc->EvalFastRotationExt(inner, rot_out[s][i], innerDigits, false));
                }
                else {
                    first += cc->KeySwitchDownFirstElement(inner);
                    auto elements = inner->GetElements();
                    elements[0].SetValuesToZero();
                    inner->SetElements(elements);
                    EvalAddExtInPlace(outer, inner);
                }
            }
        }
        result                          = cc->KeySwitchDown(outer);
        std::vector<DCRTPoly>& elements = result->GetElements();
        elements[0] += first;
    }

    if (flagRem) {
        algo->ModReduceInternalInPlace(result, BASE_NUM_LEVELS_TO_DROP);

        // computes the NTTs for each CRT limb (for the hoisted automorphisms used later on)
        auto digits = cc->EvalFastRotationPrecompute(result);
        std::vector<Ciphertext<DCRTPoly>> fastRotation(gRem);

#pragma omp parallel for
        for (int32_t j = 0; j < gRem; j++) {
            if (rot_in[stop][j] != 0) {
                fastRotation[j] = cc->EvalFastRotationExt(result, rot_in[stop][j], digits, true);
            }
            else {
                fastRotation[j] = cc->KeySwitchExt(result, true);
            }
        }

        Ciphertext<DCRTPoly> outer;
        DCRTPoly first;
        for (int32_t i = 0; i < bRem; i++) {
            Ciphertext<DCRTPoly> inner;
            // for the first iteration with j=0:
            int32_t GRem = gRem * i;
            inner        = EvalMultExt(fastRotation[0], A[stop][GRem]);
            // continue the loop
            for (int32_t j = 1; j < gRem; j++) {
                if ((GRem + j) != int32_t(numRotationsRem)) {
                    EvalAddExtInPlace(inner, EvalMultExt(fastRotation[j], A[stop][GRem + j]));
                }
            }

            if (i == 0) {
                first         = cc->KeySwitchDownFirstElement(inner);
                auto elements = inner->GetElements();
                elements[0].SetValuesToZero();
                inner->SetElements(elements);
                outer = inner;
            }
            else {
                if (rot_out[stop][i] != 0) {
                    inner = cc->KeySwitchDown(inner);
                    // Find the automorphism index that corresponds to rotation index index.
                    usint autoIndex = FindAutomorphismIndex2nComplex(rot_out[stop][i], M);
                    std::vector<usint> map(N);
                    PrecomputeAutoMap(N, autoIndex, &map);
                    first += inner->GetElements()[0].AutomorphismTransform(autoIndex, map);
                    auto innerDigits = cc->EvalFastRotationPrecompute(inner);
                    EvalAddExtInPlace(outer, cc->EvalFastRotationExt(inner, rot_out[stop][i], innerDigits, false));
                }
                else {
                    first += cc->KeySwitchDownFirstElement(inner);
                    auto elements = inner->GetElements();
                    elements[0].SetValuesToZero();
                    inner->SetElements(elements);
                    EvalAddExtInPlace(outer, inner);
                }
            }
        }

        result                          = cc->KeySwitchDown(outer);
        std::vector<DCRTPoly>& elements = result->GetElements();
        elements[0] += first;
    }

    return result;
}

Ciphertext<DCRTPoly> FHECKKSRNS::EvalSlotsToCoeffs(const std::vector<std::vector<ConstPlaintext>>& A,
                                                   ConstCiphertext<DCRTPoly> ctxt) const {
    uint32_t slots = ctxt->GetSlots();

    auto pair = m_bootPrecomMap.find(slots);
    if (pair == m_bootPrecomMap.end()) {
        std::string errorMsg(std::string("Precomputations for ") + std::to_string(slots) +
                             std::string(" slots were not generated") +
                             std::string(" Need to call EvalBootstrapSetup and EvalBootstrapKeyGen to proceed"));
        OPENFHE_THROW(type_error, errorMsg);
    }

    const std::shared_ptr<CKKSBootstrapPrecom> precom = pair->second;

    auto cc = ctxt->GetCryptoContext();

    uint32_t M = cc->GetCyclotomicOrder();
    uint32_t N = cc->GetRingDimension();

    int32_t levelBudget     = precom->m_paramsDec[CKKS_BOOT_PARAMS::LEVEL_BUDGET];
    int32_t layersCollapse  = precom->m_paramsDec[CKKS_BOOT_PARAMS::LAYERS_COLL];
    int32_t remCollapse     = precom->m_paramsDec[CKKS_BOOT_PARAMS::LAYERS_REM];
    int32_t numRotations    = precom->m_paramsDec[CKKS_BOOT_PARAMS::NUM_ROTATIONS];
    int32_t b               = precom->m_paramsDec[CKKS_BOOT_PARAMS::BABY_STEP];
    int32_t g               = precom->m_paramsDec[CKKS_BOOT_PARAMS::GIANT_STEP];
    int32_t numRotationsRem = precom->m_paramsDec[CKKS_BOOT_PARAMS::NUM_ROTATIONS_REM];
    int32_t bRem            = precom->m_paramsDec[CKKS_BOOT_PARAMS::BABY_STEP_REM];
    int32_t gRem            = precom->m_paramsDec[CKKS_BOOT_PARAMS::GIANT_STEP_REM];

    auto algo = cc->GetScheme();

    int32_t flagRem = 0;

    if (remCollapse != 0) {
        flagRem = 1;
    }

    // precompute the inner and outer rotations

    std::vector<std::vector<int32_t>> rot_in(levelBudget);
    for (uint32_t i = 0; i < uint32_t(levelBudget); i++) {
        if (flagRem == 1 && i == uint32_t(levelBudget - 1)) {
            // remainder corresponds to index 0 in encoding and to last index in decoding
            rot_in[i] = std::vector<int32_t>(numRotationsRem + 1);
        }
        else {
            rot_in[i] = std::vector<int32_t>(numRotations + 1);
        }
    }

    std::vector<std::vector<int32_t>> rot_out(levelBudget);
    for (uint32_t i = 0; i < uint32_t(levelBudget); i++) {
        rot_out[i] = std::vector<int32_t>(b + bRem);
    }

    for (int32_t s = 0; s < levelBudget - flagRem; s++) {
        for (int32_t j = 0; j < g; j++) {
            rot_in[s][j] =
                ReduceRotation((j - int32_t((numRotations + 1) / 2) + 1) * (1 << (s * layersCollapse)), M / 4);
        }

        for (int32_t i = 0; i < b; i++) {
            rot_out[s][i] = ReduceRotation((g * i) * (1 << (s * layersCollapse)), M / 4);
        }
    }

    if (flagRem) {
        int32_t s = levelBudget - flagRem;
        for (int32_t j = 0; j < gRem; j++) {
            rot_in[s][j] =
                ReduceRotation((j - int32_t((numRotationsRem + 1) / 2) + 1) * (1 << (s * layersCollapse)), M / 4);
        }

        for (int32_t i = 0; i < bRem; i++) {
            rot_out[s][i] = ReduceRotation((gRem * i) * (1 << (s * layersCollapse)), M / 4);
        }
    }

    //  No need for Encrypted Bit Reverse
    Ciphertext<DCRTPoly> result = ctxt->Clone();

    // hoisted automorphisms
    for (int32_t s = 0; s < levelBudget - flagRem; s++) {
        if (s != 0) {
            algo->ModReduceInternalInPlace(result, BASE_NUM_LEVELS_TO_DROP);
        }
        // computes the NTTs for each CRT limb (for the hoisted automorphisms used later on)
        auto digits = cc->EvalFastRotationPrecompute(result);

        std::vector<Ciphertext<DCRTPoly>> fastRotation(g);
#pragma omp parallel for
        for (int32_t j = 0; j < g; j++) {
            if (rot_in[s][j] != 0) {
                fastRotation[j] = cc->EvalFastRotationExt(result, rot_in[s][j], digits, true);
            }
            else {
                fastRotation[j] = cc->KeySwitchExt(result, true);
            }
        }

        Ciphertext<DCRTPoly> outer;
        DCRTPoly first;
        for (int32_t i = 0; i < b; i++) {
            Ciphertext<DCRTPoly> inner;
            // for the first iteration with j=0:
            int32_t G = g * i;
            inner     = EvalMultExt(fastRotation[0], A[s][G]);
            // continue the loop
            for (int32_t j = 1; j < g; j++) {
                if ((G + j) != int32_t(numRotations)) {
                    EvalAddExtInPlace(inner, EvalMultExt(fastRotation[j], A[s][G + j]));
                }
            }

            if (i == 0) {
                first         = cc->KeySwitchDownFirstElement(inner);
                auto elements = inner->GetElements();
                elements[0].SetValuesToZero();
                inner->SetElements(elements);
                outer = inner;
            }
            else {
                if (rot_out[s][i] != 0) {
                    inner = cc->KeySwitchDown(inner);
                    // Find the automorphism index that corresponds to rotation index index.
                    usint autoIndex = FindAutomorphismIndex2nComplex(rot_out[s][i], M);
                    std::vector<usint> map(N);
                    PrecomputeAutoMap(N, autoIndex, &map);
                    first += inner->GetElements()[0].AutomorphismTransform(autoIndex, map);
                    auto innerDigits = cc->EvalFastRotationPrecompute(inner);
                    EvalAddExtInPlace(outer, cc->EvalFastRotationExt(inner, rot_out[s][i], innerDigits, false));
                }
                else {
                    first += cc->KeySwitchDownFirstElement(inner);
                    auto elements = inner->GetElements();
                    elements[0].SetValuesToZero();
                    inner->SetElements(elements);
                    EvalAddExtInPlace(outer, inner);
                }
            }
        }

        result                          = cc->KeySwitchDown(outer);
        std::vector<DCRTPoly>& elements = result->GetElements();
        elements[0] += first;
    }

    if (flagRem) {
        algo->ModReduceInternalInPlace(result, BASE_NUM_LEVELS_TO_DROP);
        // computes the NTTs for each CRT limb (for the hoisted automorphisms used later on)
        auto digits = cc->EvalFastRotationPrecompute(result);
        std::vector<Ciphertext<DCRTPoly>> fastRotation(gRem);

        int32_t s = levelBudget - flagRem;
#pragma omp parallel for
        for (int32_t j = 0; j < gRem; j++) {
            if (rot_in[s][j] != 0) {
                fastRotation[j] = cc->EvalFastRotationExt(result, rot_in[s][j], digits, true);
            }
            else {
                fastRotation[j] = cc->KeySwitchExt(result, true);
            }
        }

        Ciphertext<DCRTPoly> outer;
        DCRTPoly first;
        for (int32_t i = 0; i < bRem; i++) {
            Ciphertext<DCRTPoly> inner;
            // for the first iteration with j=0:
            int32_t GRem = gRem * i;
            inner        = EvalMultExt(fastRotation[0], A[s][GRem]);
            // continue the loop
            for (int32_t j = 1; j < gRem; j++) {
                if ((GRem + j) != int32_t(numRotationsRem))
                    EvalAddExtInPlace(inner, EvalMultExt(fastRotation[j], A[s][GRem + j]));
            }

            if (i == 0) {
                first         = cc->KeySwitchDownFirstElement(inner);
                auto elements = inner->GetElements();
                elements[0].SetValuesToZero();
                inner->SetElements(elements);
                outer = inner;
            }
            else {
                if (rot_out[s][i] != 0) {
                    inner = cc->KeySwitchDown(inner);
                    // Find the automorphism index that corresponds to rotation index index.
                    usint autoIndex = FindAutomorphismIndex2nComplex(rot_out[s][i], M);
                    std::vector<usint> map(N);
                    PrecomputeAutoMap(N, autoIndex, &map);
                    first += inner->GetElements()[0].AutomorphismTransform(autoIndex, map);
                    auto innerDigits = cc->EvalFastRotationPrecompute(inner);
                    EvalAddExtInPlace(outer, cc->EvalFastRotationExt(inner, rot_out[s][i], innerDigits, false));
                }
                else {
                    first += cc->KeySwitchDownFirstElement(inner);
                    auto elements = inner->GetElements();
                    elements[0].SetValuesToZero();
                    inner->SetElements(elements);
                    EvalAddExtInPlace(outer, inner);
                }
            }
        }

        result                          = cc->KeySwitchDown(outer);
        std::vector<DCRTPoly>& elements = result->GetElements();
        elements[0] += first;
    }

    return result;
}

uint32_t FHECKKSRNS::GetBootstrapDepth(uint32_t approxModDepth, const std::vector<uint32_t>& levelBudget,
                                       SecretKeyDist secretKeyDist) {
    if (secretKeyDist == UNIFORM_TERNARY) {
        approxModDepth += R_UNIFORM - 1;
    }

    return approxModDepth + levelBudget[0] + levelBudget[1];
}

uint32_t FHECKKSRNS::GetBootstrapDepth(const std::vector<uint32_t>& levelBudget, SecretKeyDist secretKeyDist) {
    uint32_t approxModDepth = GetModDepthInternal(secretKeyDist);

    return approxModDepth + levelBudget[0] + levelBudget[1];
}
//------------------------------------------------------------------------------
// Auxiliary Bootstrap Functions
//------------------------------------------------------------------------------
uint32_t FHECKKSRNS::GetBootstrapDepthInternal(uint32_t approxModDepth, const std::vector<uint32_t>& levelBudget,
                                               const CryptoContextImpl<DCRTPoly>& cc) {
    const auto cryptoParams = std::dynamic_pointer_cast<CryptoParametersCKKSRNS>(cc.GetCryptoParameters());
    return GetBootstrapDepth(approxModDepth, levelBudget, cryptoParams->GetSecretKeyDist());
}

uint32_t FHECKKSRNS::GetModDepthInternal(SecretKeyDist secretKeyDist) {
    if (secretKeyDist == UNIFORM_TERNARY) {
        return GetMultiplicativeDepthByCoeffVector(g_coefficientsUniform, true) + R_UNIFORM;
    }
    else {
        return GetMultiplicativeDepthByCoeffVector(g_coefficientsSparse, true) + R_SPARSE;
    }
}

void FHECKKSRNS::AdjustCiphertext(Ciphertext<DCRTPoly>& ciphertext, double correction) const {
    const auto cryptoParams = std::dynamic_pointer_cast<CryptoParametersCKKSRNS>(ciphertext->GetCryptoParameters());

    auto cc   = ciphertext->GetCryptoContext();
    auto algo = cc->GetScheme();

    if (cryptoParams->GetScalingTechnique() == FLEXIBLEAUTO || cryptoParams->GetScalingTechnique() == FLEXIBLEAUTOEXT) {
        uint32_t lvl       = cryptoParams->GetScalingTechnique() == FLEXIBLEAUTO ? 0 : 1;
        double targetSF    = cryptoParams->GetScalingFactorReal(lvl);
        double sourceSF    = ciphertext->GetScalingFactor();
        uint32_t numTowers = ciphertext->GetElements()[0].GetNumOfElements();
        double modToDrop = cryptoParams->GetElementParams()->GetParams()[numTowers - 1]->GetModulus().ConvertToDouble();

        // in the case of FLEXIBLEAUTO, we need to bring the ciphertext to the right scale using a
        // a scaling multiplication. Note the at currently FLEXIBLEAUTO is only supported for NATIVEINT = 64.
        // So the other branch is for future purposes (in case we decide to add add the FLEXIBLEAUTO support
        // for NATIVEINT = 128.
#if NATIVEINT != 128
        // Scaling down the message by a correction factor to emulate using a larger q0.
        // This step is needed so we could use a scaling factor of up to 2^59 with q9 ~= 2^60.
        double adjustmentFactor = (targetSF / sourceSF) * (modToDrop / sourceSF) * std::pow(2, -correction);
#else
        double adjustmentFactor = (targetSF / sourceSF) * (modToDrop / sourceSF);
#endif
        cc->EvalMultInPlace(ciphertext, adjustmentFactor);

        algo->ModReduceInternalInPlace(ciphertext, BASE_NUM_LEVELS_TO_DROP);
        ciphertext->SetScalingFactor(targetSF);
    }
    else {
#if NATIVEINT != 128
        // Scaling down the message by a correction factor to emulate using a larger q0.
        // This step is needed so we could use a scaling factor of up to 2^59 with q9 ~= 2^60.
        cc->EvalMultInPlace(ciphertext, std::pow(2, -correction));
        algo->ModReduceInternalInPlace(ciphertext, BASE_NUM_LEVELS_TO_DROP);
#endif
    }
}

void FHECKKSRNS::ApplyDoubleAngleIterations(Ciphertext<DCRTPoly>& ciphertext, uint32_t numIter) const {
    auto cc = ciphertext->GetCryptoContext();

    int32_t r = numIter;
    for (int32_t j = 1; j < r + 1; j++) {
        cc->EvalSquareInPlace(ciphertext);
        ciphertext    = cc->EvalAdd(ciphertext, ciphertext);
        double scalar = -1.0 / std::pow((2.0 * M_PI), std::pow(2.0, j - r));
        cc->EvalAddInPlace(ciphertext, scalar);
        cc->ModReduceInPlace(ciphertext);
    }
}

#if NATIVEINT == 128 && !defined(__EMSCRIPTEN__)
Plaintext FHECKKSRNS::MakeAuxPlaintext(const CryptoContextImpl<DCRTPoly>& cc, const std::shared_ptr<ParmType> params,
                                       const std::vector<std::complex<double>>& value, size_t noiseScaleDeg,
                                       uint32_t level, usint slots) const {
    const auto cryptoParams = std::dynamic_pointer_cast<CryptoParametersCKKSRNS>(cc.GetCryptoParameters());

    double scFact = cryptoParams->GetScalingFactorReal(level);

    Plaintext p = Plaintext(std::make_shared<CKKSPackedEncoding>(params, cc.GetEncodingParams(), value, noiseScaleDeg,
                                                                 level, scFact, slots));

    DCRTPoly& plainElement = p->GetElement<DCRTPoly>();

    usint N = cc.GetRingDimension();

    std::vector<std::complex<double>> inverse = value;

    inverse.resize(slots);

    DiscreteFourierTransform::FFTSpecialInv(inverse, N * 2);
    uint64_t pBits = cc.GetEncodingParams()->GetPlaintextModulus();

    double powP      = std::pow(2.0, MAX_DOUBLE_PRECISION);
    int32_t pCurrent = pBits - MAX_DOUBLE_PRECISION;

    std::vector<int128_t> temp(2 * slots);
    for (size_t i = 0; i < slots; ++i) {
        // extract the mantissa of real part and multiply it by 2^52
        int32_t n1 = 0;
        double dre = std::frexp(inverse[i].real(), &n1) * powP;
        // extract the mantissa of imaginary part and multiply it by 2^52
        int32_t n2 = 0;
        double dim = std::frexp(inverse[i].imag(), &n2) * powP;

        // Check for possible overflow
        if (is128BitOverflow(dre) || is128BitOverflow(dim)) {
            DiscreteFourierTransform::FFTSpecial(inverse, N * 2);

            double invLen = static_cast<double>(inverse.size());
            double factor = 2 * M_PI * i;

            double realMax = -1, imagMax = -1;
            uint32_t realMaxIdx = -1, imagMaxIdx = -1;

            for (uint32_t idx = 0; idx < inverse.size(); idx++) {
                // exp( j*2*pi*n*k/N )
                std::complex<double> expFactor = {cos((factor * idx) / invLen), sin((factor * idx) / invLen)};

                // X[k] * exp( j*2*pi*n*k/N )
                std::complex<double> prodFactor = inverse[idx] * expFactor;

                double realVal = prodFactor.real();
                double imagVal = prodFactor.imag();

                if (realVal > realMax) {
                    realMax    = realVal;
                    realMaxIdx = idx;
                }
                if (imagVal > imagMax) {
                    imagMax    = imagVal;
                    imagMaxIdx = idx;
                }
            }

            auto scaledInputSize = ceil(log2(dre));

            std::stringstream buffer;
            buffer << std::endl
                   << "Overflow in data encoding - scaled input is too large to fit "
                      "into a NativeInteger (60 bits). Try decreasing scaling factor."
                   << std::endl;
            buffer << "Overflow at slot number " << i << std::endl;
            buffer << "- Max real part contribution from input[" << realMaxIdx << "]: " << realMax << std::endl;
            buffer << "- Max imaginary part contribution from input[" << imagMaxIdx << "]: " << imagMax << std::endl;
            buffer << "Scaling factor is " << ceil(log2(powP)) << " bits " << std::endl;
            buffer << "Scaled input is " << scaledInputSize << " bits " << std::endl;
            OPENFHE_THROW(math_error, buffer.str());
        }

        int64_t re64       = std::llround(dre);
        int32_t pRemaining = pCurrent + n1;
        int128_t re        = 0;
        if (pRemaining < 0) {
            re = re64 >> (-pRemaining);
        }
        else {
            int128_t pPowRemaining = ((int128_t)1) << pRemaining;
            re                     = pPowRemaining * re64;
        }

        int64_t im64 = std::llround(dim);
        pRemaining   = pCurrent + n2;
        int128_t im  = 0;
        if (pRemaining < 0) {
            im = im64 >> (-pRemaining);
        }
        else {
            int128_t pPowRemaining = ((int64_t)1) << pRemaining;
            im                     = pPowRemaining * im64;
        }

        temp[i]         = (re < 0) ? Max128BitValue() + re : re;
        temp[i + slots] = (im < 0) ? Max128BitValue() + im : im;

        if (is128BitOverflow(temp[i]) || is128BitOverflow(temp[i + slots])) {
            OPENFHE_THROW(math_error, "Overflow, try to decrease scaling factor");
        }
    }

    const std::shared_ptr<ILDCRTParams<BigInteger>> bigParams        = plainElement.GetParams();
    const std::vector<std::shared_ptr<ILNativeParams>>& nativeParams = bigParams->GetParams();

    for (size_t i = 0; i < nativeParams.size(); i++) {
        NativeVector nativeVec(N, nativeParams[i]->GetModulus());
        FitToNativeVector(N, temp, Max128BitValue(), &nativeVec);
        NativePoly element = plainElement.GetElementAtIndex(i);
        element.SetValues(nativeVec, Format::COEFFICIENT);
        plainElement.SetElementAtIndex(i, element);
    }

    usint numTowers = nativeParams.size();
    std::vector<DCRTPoly::Integer> moduli(numTowers);
    for (usint i = 0; i < numTowers; i++) {
        moduli[i] = nativeParams[i]->GetModulus();
    }

    DCRTPoly::Integer intPowP = NativeInteger(1) << pBits;
    std::vector<DCRTPoly::Integer> crtPowP(numTowers, intPowP);

    auto currPowP = crtPowP;

    // We want to scale temp by 2^(pd), and the loop starts from j=2
    // because temp is already scaled by 2^p in the re/im loop above,
    // and currPowP already is 2^p.
    for (size_t i = 2; i < noiseScaleDeg; i++) {
        currPowP = CKKSPackedEncoding::CRTMult(currPowP, crtPowP, moduli);
    }

    if (noiseScaleDeg > 1) {
        plainElement = plainElement.Times(currPowP);
    }

    p->SetFormat(Format::EVALUATION);
    p->SetScalingFactor(pow(p->GetScalingFactor(), noiseScaleDeg));

    return p;
}
#else
Plaintext FHECKKSRNS::MakeAuxPlaintext(const CryptoContextImpl<DCRTPoly>& cc, const std::shared_ptr<ParmType> params,
                                       const std::vector<std::complex<double>>& value, size_t noiseScaleDeg,
                                       uint32_t level, usint slots) const {
    const auto cryptoParams = std::dynamic_pointer_cast<CryptoParametersCKKSRNS>(cc.GetCryptoParameters());

    double scFact = cryptoParams->GetScalingFactorReal(level);

    Plaintext p = Plaintext(std::make_shared<CKKSPackedEncoding>(params, cc.GetEncodingParams(), value, noiseScaleDeg,
                                                                 level, scFact, slots));

    DCRTPoly& plainElement = p->GetElement<DCRTPoly>();

    usint N = cc.GetRingDimension();

    std::vector<std::complex<double>> inverse = value;

    inverse.resize(slots);

    DiscreteFourierTransform::FFTSpecialInv(inverse, N * 2);
    double powP = scFact;

    // Compute approxFactor, a value to scale down by, in case the value exceeds a 64-bit integer.
<<<<<<< HEAD
    int32_t MAX_BITS_IN_WORD = 61;
=======
    constexpr int32_t MAX_BITS_IN_WORD = 61;
>>>>>>> a485df1a

    int32_t logc = 0;
    for (size_t i = 0; i < slots; ++i) {
        inverse[i] *= powP;
        if (inverse[i].real() != 0) {
            int32_t logci = static_cast<int32_t>(ceil(log2(std::abs(inverse[i].real()))));
            if (logc < logci)
                logc = logci;
        }
        if (inverse[i].imag() != 0) {
            int32_t logci = static_cast<int32_t>(ceil(log2(std::abs(inverse[i].imag()))));
            if (logc < logci)
                logc = logci;
        }
    }
    if (logc < 0) {
        OPENFHE_THROW(math_error, "Too small scaling factor");
    }
    int32_t logValid    = (logc <= MAX_BITS_IN_WORD) ? logc : MAX_BITS_IN_WORD;
    int32_t logApprox   = logc - logValid;
    double approxFactor = pow(2, logApprox);

    std::vector<int64_t> temp(2 * slots);

    for (size_t i = 0; i < slots; ++i) {
        // Scale down by approxFactor in case the value exceeds a 64-bit integer.
        double dre = inverse[i].real() / approxFactor;
        double dim = inverse[i].imag() / approxFactor;

        // Check for possible overflow
        if (is64BitOverflow(dre) || is64BitOverflow(dim)) {
            DiscreteFourierTransform::FFTSpecial(inverse, N * 2);

            double invLen = static_cast<double>(inverse.size());
            double factor = 2 * M_PI * i;

            double realMax = -1, imagMax = -1;
            uint32_t realMaxIdx = -1, imagMaxIdx = -1;

            for (uint32_t idx = 0; idx < inverse.size(); idx++) {
                // exp( j*2*pi*n*k/N )
                std::complex<double> expFactor = {cos((factor * idx) / invLen), sin((factor * idx) / invLen)};

                // X[k] * exp( j*2*pi*n*k/N )
                std::complex<double> prodFactor = inverse[idx] * expFactor;

                double realVal = prodFactor.real();
                double imagVal = prodFactor.imag();

                if (realVal > realMax) {
                    realMax    = realVal;
                    realMaxIdx = idx;
                }
                if (imagVal > imagMax) {
                    imagMax    = imagVal;
                    imagMaxIdx = idx;
                }
            }

            auto scaledInputSize = ceil(log2(dre));

            std::stringstream buffer;
            buffer << std::endl
                   << "Overflow in data encoding - scaled input is too large to fit "
                      "into a NativeInteger (60 bits). Try decreasing scaling factor."
                   << std::endl;
            buffer << "Overflow at slot number " << i << std::endl;
            buffer << "- Max real part contribution from input[" << realMaxIdx << "]: " << realMax << std::endl;
            buffer << "- Max imaginary part contribution from input[" << imagMaxIdx << "]: " << imagMax << std::endl;
            buffer << "Scaling factor is " << ceil(log2(powP)) << " bits " << std::endl;
            buffer << "Scaled input is " << scaledInputSize << " bits " << std::endl;
            OPENFHE_THROW(math_error, buffer.str());
        }

        int64_t re = std::llround(dre);
        int64_t im = std::llround(dim);

        temp[i]         = (re < 0) ? Max64BitValue() + re : re;
        temp[i + slots] = (im < 0) ? Max64BitValue() + im : im;
    }

    const std::shared_ptr<ILDCRTParams<BigInteger>> bigParams        = plainElement.GetParams();
    const std::vector<std::shared_ptr<ILNativeParams>>& nativeParams = bigParams->GetParams();

    for (size_t i = 0; i < nativeParams.size(); i++) {
        NativeVector nativeVec(N, nativeParams[i]->GetModulus());
        FitToNativeVector(N, temp, Max64BitValue(), &nativeVec);
        NativePoly element = plainElement.GetElementAtIndex(i);
        element.SetValues(nativeVec, Format::COEFFICIENT);
        plainElement.SetElementAtIndex(i, element);
    }

    usint numTowers = nativeParams.size();
    std::vector<DCRTPoly::Integer> moduli(numTowers);
    for (usint i = 0; i < numTowers; i++) {
        moduli[i] = nativeParams[i]->GetModulus();
    }

    DCRTPoly::Integer intPowP{static_cast<uint64_t>(std::llround(powP))};
    std::vector<DCRTPoly::Integer> crtPowP(numTowers, intPowP);

    auto currPowP = crtPowP;

    // We want to scale temp by 2^(pd), and the loop starts from j=2
    // because temp is already scaled by 2^p in the re/im loop above,
    // and currPowP already is 2^p.
    for (size_t i = 2; i < noiseScaleDeg; i++) {
        currPowP = CKKSPackedEncoding::CRTMult(currPowP, crtPowP, moduli);
    }

    if (noiseScaleDeg > 1) {
        plainElement = plainElement.Times(currPowP);
    }

    // Scale back up by the approxFactor to get the correct encoding.
    if (logApprox > 0) {
        int32_t logStep = (logApprox <= MAX_LOG_STEP) ? logApprox : MAX_LOG_STEP;
        auto intStep    = DCRTPoly::Integer(uint64_t(1) << logStep);
        std::vector<DCRTPoly::Integer> crtApprox(numTowers, intStep);
        logApprox -= logStep;

        while (logApprox > 0) {
            logStep = (logApprox <= MAX_LOG_STEP) ? logApprox : MAX_LOG_STEP;
            intStep = DCRTPoly::Integer(uint64_t(1) << logStep);
            std::vector<DCRTPoly::Integer> crtSF(numTowers, intStep);
            crtApprox = CKKSPackedEncoding::CRTMult(crtApprox, crtSF, moduli);
            logApprox -= logStep;
        }
        plainElement = plainElement.Times(crtApprox);
    }

    p->SetFormat(Format::EVALUATION);
    p->SetScalingFactor(pow(p->GetScalingFactor(), noiseScaleDeg));

    return p;
}
#endif

Ciphertext<DCRTPoly> FHECKKSRNS::EvalMultExt(ConstCiphertext<DCRTPoly> ciphertext, ConstPlaintext plaintext) const {
    Ciphertext<DCRTPoly> result = ciphertext->Clone();
    std::vector<DCRTPoly>& cv   = result->GetElements();

    DCRTPoly pt = plaintext->GetElement<DCRTPoly>();
    pt.SetFormat(Format::EVALUATION);

    for (auto& c : cv) {
        c *= pt;
    }
    result->SetNoiseScaleDeg(result->GetNoiseScaleDeg() + plaintext->GetNoiseScaleDeg());
    result->SetScalingFactor(result->GetScalingFactor() * plaintext->GetScalingFactor());
    return result;
}

void FHECKKSRNS::EvalAddExtInPlace(Ciphertext<DCRTPoly>& ciphertext1, ConstCiphertext<DCRTPoly> ciphertext2) const {
    std::vector<DCRTPoly>& cv1       = ciphertext1->GetElements();
    const std::vector<DCRTPoly>& cv2 = ciphertext2->GetElements();

    for (size_t i = 0; i < cv1.size(); ++i) {
        cv1[i] += cv2[i];
    }
}

Ciphertext<DCRTPoly> FHECKKSRNS::EvalAddExt(ConstCiphertext<DCRTPoly> ciphertext1,
                                            ConstCiphertext<DCRTPoly> ciphertext2) const {
    Ciphertext<DCRTPoly> result = ciphertext1->Clone();
    EvalAddExtInPlace(result, ciphertext2);
    return result;
}

EvalKey<DCRTPoly> FHECKKSRNS::ConjugateKeyGen(const PrivateKey<DCRTPoly> privateKey) const {
    const auto cc = privateKey->GetCryptoContext();
    auto algo     = cc->GetScheme();

    const DCRTPoly& s = privateKey->GetPrivateElement();
    usint N           = s.GetRingDimension();

    PrivateKey<DCRTPoly> privateKeyPermuted = std::make_shared<PrivateKeyImpl<DCRTPoly>>(cc);

    usint index = 2 * N - 1;
    std::vector<usint> vec(N);
    PrecomputeAutoMap(N, index, &vec);

    DCRTPoly sPermuted = s.AutomorphismTransform(index, vec);

    privateKeyPermuted->SetPrivateElement(sPermuted);
    privateKeyPermuted->SetKeyTag(privateKey->GetKeyTag());

    return algo->KeySwitchGen(privateKey, privateKeyPermuted);
}

Ciphertext<DCRTPoly> FHECKKSRNS::Conjugate(ConstCiphertext<DCRTPoly> ciphertext,
                                           const std::map<usint, EvalKey<DCRTPoly>>& evalKeyMap) const {
    const std::vector<DCRTPoly>& cv = ciphertext->GetElements();
    usint N                         = cv[0].GetRingDimension();

    std::vector<usint> vec(N);
    PrecomputeAutoMap(N, 2 * N - 1, &vec);

    auto algo = ciphertext->GetCryptoContext()->GetScheme();

    Ciphertext<DCRTPoly> result = ciphertext->Clone();

    algo->KeySwitchInPlace(result, evalKeyMap.at(2 * N - 1));

    std::vector<DCRTPoly>& rcv = result->GetElements();

    rcv[0] = rcv[0].AutomorphismTransform(2 * N - 1, vec);
    rcv[1] = rcv[1].AutomorphismTransform(2 * N - 1, vec);

    return result;
}

void FHECKKSRNS::FitToNativeVector(uint32_t ringDim, const std::vector<int64_t>& vec, int64_t bigBound,
                                   NativeVector* nativeVec) const {
    if (nativeVec == nullptr)
        OPENFHE_THROW(config_error, "The passed native vector is empty.");
    NativeInteger bigValueHf(bigBound >> 1);
    NativeInteger modulus(nativeVec->GetModulus());
    NativeInteger diff = bigBound - modulus;
    uint32_t dslots    = vec.size();
    uint32_t gap       = ringDim / dslots;
    for (usint i = 0; i < vec.size(); i++) {
        NativeInteger n(vec[i]);
        if (n > bigValueHf) {
            (*nativeVec)[gap * i] = n.ModSub(diff, modulus);
        }
        else {
            (*nativeVec)[gap * i] = n.Mod(modulus);
        }
    }
}

#if NATIVEINT == 128 && !defined(__EMSCRIPTEN__)
<<<<<<< HEAD
void FHECKKSRNS::FitToNativeVector(uint32_t ringDim, const std::vector<__int128>& vec, __int128 bigBound,
=======
void FHECKKSRNS::FitToNativeVector(uint32_t ringDim, const std::vector<int128_t>& vec, int128_t bigBound,
>>>>>>> a485df1a
                                   NativeVector* nativeVec) const {
    if (nativeVec == nullptr)
        OPENFHE_THROW(config_error, "The passed native vector is empty.");
    NativeInteger bigValueHf((uint128_t)bigBound >> 1);
    NativeInteger modulus(nativeVec->GetModulus());
    NativeInteger diff = NativeInteger((uint128_t)bigBound) - modulus;
    uint32_t dslots    = vec.size();
    uint32_t gap       = ringDim / dslots;
    for (usint i = 0; i < vec.size(); i++) {
        NativeInteger n((uint128_t)vec[i]);
        if (n > bigValueHf) {
            (*nativeVec)[gap * i] = n.ModSub(diff, modulus);
        }
        else {
            (*nativeVec)[gap * i] = n.Mod(modulus);
        }
    }
}
#endif

}  // namespace lbcrypto<|MERGE_RESOLUTION|>--- conflicted
+++ resolved
@@ -2231,11 +2231,7 @@
     double powP = scFact;
 
     // Compute approxFactor, a value to scale down by, in case the value exceeds a 64-bit integer.
-<<<<<<< HEAD
-    int32_t MAX_BITS_IN_WORD = 61;
-=======
     constexpr int32_t MAX_BITS_IN_WORD = 61;
->>>>>>> a485df1a
 
     int32_t logc = 0;
     for (size_t i = 0; i < slots; ++i) {
@@ -2469,11 +2465,7 @@
 }
 
 #if NATIVEINT == 128 && !defined(__EMSCRIPTEN__)
-<<<<<<< HEAD
-void FHECKKSRNS::FitToNativeVector(uint32_t ringDim, const std::vector<__int128>& vec, __int128 bigBound,
-=======
 void FHECKKSRNS::FitToNativeVector(uint32_t ringDim, const std::vector<int128_t>& vec, int128_t bigBound,
->>>>>>> a485df1a
                                    NativeVector* nativeVec) const {
     if (nativeVec == nullptr)
         OPENFHE_THROW(config_error, "The passed native vector is empty.");
