//==================================================================================
// BSD 2-Clause License
//
// Copyright (c) 2014-2022, NJIT, Duality Technologies Inc. and other contributors
//
// All rights reserved.
//
// Author TPOC: contact@openfhe.org
//
// Redistribution and use in source and binary forms, with or without
// modification, are permitted provided that the following conditions are met:
//
// 1. Redistributions of source code must retain the above copyright notice, this
//    list of conditions and the following disclaimer.
//
// 2. Redistributions in binary form must reproduce the above copyright notice,
//    this list of conditions and the following disclaimer in the documentation
//    and/or other materials provided with the distribution.
//
// THIS SOFTWARE IS PROVIDED BY THE COPYRIGHT HOLDERS AND CONTRIBUTORS "AS IS"
// AND ANY EXPRESS OR IMPLIED WARRANTIES, INCLUDING, BUT NOT LIMITED TO, THE
// IMPLIED WARRANTIES OF MERCHANTABILITY AND FITNESS FOR A PARTICULAR PURPOSE ARE
// DISCLAIMED. IN NO EVENT SHALL THE COPYRIGHT HOLDER OR CONTRIBUTORS BE LIABLE
// FOR ANY DIRECT, INDIRECT, INCIDENTAL, SPECIAL, EXEMPLARY, OR CONSEQUENTIAL
// DAMAGES (INCLUDING, BUT NOT LIMITED TO, PROCUREMENT OF SUBSTITUTE GOODS OR
// SERVICES; LOSS OF USE, DATA, OR PROFITS; OR BUSINESS INTERRUPTION) HOWEVER
// CAUSED AND ON ANY THEORY OF LIABILITY, WHETHER IN CONTRACT, STRICT LIABILITY,
// OR TORT (INCLUDING NEGLIGENCE OR OTHERWISE) ARISING IN ANY WAY OUT OF THE USE
// OF THIS SOFTWARE, EVEN IF ADVISED OF THE POSSIBILITY OF SUCH DAMAGE.
//==================================================================================

/*
  This code runs unit tests for the FHEW methods of the OpenFHE lattice encryption library
 */

#include "gtest/gtest.h"

// these header files are needed for serialization
#include "binfhecontext-ser.h"

using namespace lbcrypto;

template <typename ST>
void UnitTestFHEWSerial(const ST& sertype, BINFHE_PARAMSET secLevel, BINFHE_METHOD variant,
                        BINFHE_OUTPUT ctType, const std::string& errMsg) {
    const LWEPlaintext val(1);
    auto cc1 = BinFHEContext();
    cc1.GenerateBinFHEContext(secLevel, variant);

    auto sk1 = cc1.KeyGen();
    cc1.BTKeyGen(sk1);

    // Encryption for a ciphertext that will be serialized
    auto ct1 = cc1.Encrypt(sk1, val, ctType);

    BinFHEContext cc2;
    {
        std::stringstream s;
        Serial::Serialize(cc1, s, sertype);
        Serial::Deserialize(cc2, s, sertype);

        EXPECT_EQ(*cc2.GetParams(), *cc1.GetParams()) << errMsg << " Context mismatch";
    }

    RingGSWACCKey refreshKey;
    {
        std::stringstream s;
        Serial::Serialize(cc1.GetRefreshKey(), s, sertype);
        Serial::Deserialize(refreshKey, s, sertype);

        // EXPECT_EQ( *refreshKey, *cc1.GetRefreshKey()) << errMsg << "Bootstrapping key mismatch: refresh key (1)";
    }

    LWESwitchingKey switchKey;
    {
        std::stringstream s;
        Serial::Serialize(cc1.GetSwitchKey(), s, sertype);
        Serial::Deserialize(switchKey, s, sertype);

        // EXPECT_EQ( *switchKey, *cc1.GetSwitchKey()) << errMsg << "Bootstrapping key mismatch: switching key (1)";
    }

    // Loading deserialized bootstrapping keys
    cc2.BTKeyLoad({refreshKey,switchKey});

    // Check the keys after adding them to cc2
    EXPECT_EQ( *(cc2.GetRefreshKey()), *(cc1.GetRefreshKey())) << errMsg << "Bootstrapping key mismatch: refresh key";
    EXPECT_EQ( *(cc2.GetSwitchKey()), *(cc1.GetSwitchKey())) << errMsg << "Bootstrapping key mismatch: switching key";

    LWEPrivateKey sk2;
    {
        std::stringstream s;
        Serial::Serialize(sk1, s, sertype);
        Serial::Deserialize(sk2, s, sertype);

        EXPECT_EQ(*sk1, *sk2) << errMsg << " Secret key mismatch";
    }

    LWECiphertext ct2;
    {
        std::stringstream s;
        Serial::Serialize(ct1, s, sertype);
        Serial::Deserialize(ct2, s, sertype);

        EXPECT_EQ(*ct1, *ct2) << errMsg << " Ciphertext mismatch";
    }

    auto ctNew = cc2.Encrypt(sk2, val, ctType);
    auto ctResult = cc2.EvalBinGate(AND, ct2, ctNew);
    LWEPlaintext result;
    cc2.Decrypt(sk2, ctResult, &result);

    EXPECT_EQ(val, result) << errMsg << "result = " << result << ", it is expected to be equal 1";
}


// ---------------  TESTING SERIALIZATION METHODS OF FHEW ---------------
// JSON tests were turned off as they take a very long time and require a lot of memory.
// They are left in this file for debugging purposes only.
// TEST(UnitTestFHEWSerialAP, JSON) {
//     std::string msg = "UnitTestFHEWSerialAP.JSON serialization test failed: ";
//     UnitTestFHEWSerial(SerType::JSON, TOY, AP, FRESH, msg);
// }

TEST(UnitTestFHEWSerialAP, BINARY) {
    std::string msg = "UnitTestFHEWSerialAP.BINARY serialization test failed: ";
    UnitTestFHEWSerial(SerType::BINARY, TOY, AP, FRESH, msg);
}

// TEST(UnitTestFHEWSerialGINX, JSON) {
//     std::string msg = "UnitTestFHEWSerialGINX.JSON serialization test failed: ";
//     UnitTestFHEWSerial(SerType::JSON, TOY, GINX, FRESH, msg);
// }

TEST(UnitTestFHEWSerialGINX, BINARY) {
    std::string msg = "UnitTestFHEWSerialGINX.BINARY serialization test failed: ";
    UnitTestFHEWSerial(SerType::BINARY, TOY, GINX, FRESH, msg);
}
<<<<<<< HEAD
=======

TEST(UnitTestFHEWSerialLMKCDEY, BINARY) {
    std::string msg = "UnitTestFHEWSerialGINX.BINARY serialization test failed: ";
    UnitTestFHEWSerial(SerType::BINARY, TOY, LMKCDEY, FRESH, msg);
}
>>>>>>> a485df1a
<|MERGE_RESOLUTION|>--- conflicted
+++ resolved
@@ -136,11 +136,8 @@
     std::string msg = "UnitTestFHEWSerialGINX.BINARY serialization test failed: ";
     UnitTestFHEWSerial(SerType::BINARY, TOY, GINX, FRESH, msg);
 }
-<<<<<<< HEAD
-=======
 
 TEST(UnitTestFHEWSerialLMKCDEY, BINARY) {
     std::string msg = "UnitTestFHEWSerialGINX.BINARY serialization test failed: ";
     UnitTestFHEWSerial(SerType::BINARY, TOY, LMKCDEY, FRESH, msg);
-}
->>>>>>> a485df1a
+}